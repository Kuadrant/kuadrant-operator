--- conflicted
+++ resolved
@@ -161,7 +161,6 @@
 	rm -rf cover.out
 
 .PHONY: test
-<<<<<<< HEAD
 test: test-unit test-integration ## Run all tests
 
 test-integration: clean-cov generate fmt vet envtest ## Run Integration tests.
@@ -215,11 +214,6 @@
 	$(MAKE) deploy-dependencies
 	$(MAKE) install
 
-=======
-test: clean-cov manifests generate fmt vet envtest ## Run tests.
-	KUBEBUILDER_ASSETS="$(shell $(ENVTEST) $(ARCH_PARAM) use $(ENVTEST_K8S_VERSION) -p path)" go test ./... -coverprofile cover.out -v
->>>>>>> 3657c6bc
-
 ##@ Build
 
 build: generate fmt vet ## Build manager binary.
