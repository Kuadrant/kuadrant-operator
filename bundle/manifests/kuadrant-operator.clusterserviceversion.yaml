apiVersion: operators.coreos.com/v1alpha1
kind: ClusterServiceVersion
metadata:
  annotations:
    alm-examples: |-
      [
        {
          "apiVersion": "kuadrant.io/v1beta1",
          "kind": "AuthPolicy",
          "metadata": {
            "name": "toystore"
          },
          "spec": {
            "authScheme": {
              "identity": [
                {
                  "apiKey": {
                    "allNamespaces": true,
                    "selector": {
                      "matchLabels": {
                        "app": "toystore"
                      }
                    }
                  },
                  "credentials": {
                    "in": "authorization_header",
                    "keySelector": "APIKEY"
                  },
                  "name": "friends"
                }
              ],
              "response": [
                {
                  "json": {
                    "properties": [
                      {
                        "name": "userID",
                        "valueFrom": {
                          "authJSON": "auth.identity.metadata.annotations.secret\\.kuadrant\\.io/user-id"
                        }
                      }
                    ]
                  },
                  "name": "rate-limit-apikey",
                  "wrapper": "envoyDynamicMetadata",
                  "wrapperKey": "ext_auth_data"
                }
              ]
            },
            "rules": null,
            "targetRef": {
              "group": "gateway.networking.k8s.io",
              "kind": "HTTPRoute",
              "name": "toystore"
            }
          }
        },
        {
          "apiVersion": "kuadrant.io/v1beta1",
          "kind": "Kuadrant",
          "metadata": {
            "name": "kuadrant-sample"
          },
          "spec": {}
        },
        {
          "apiVersion": "kuadrant.io/v1beta2",
          "kind": "RateLimitPolicy",
          "metadata": {
            "name": "toystore"
          },
          "spec": {
            "limits": {
              "toys": {
                "rates": [
                  {
                    "duration": 1,
                    "limit": 50,
                    "unit": "minute"
                  }
                ]
              }
            },
            "targetRef": {
              "group": "gateway.networking.k8s.io",
              "kind": "HTTPRoute",
              "name": "toystore"
            }
          }
        }
      ]
    capabilities: Basic Install
    categories: Integration & Delivery
    containerImage: quay.io/kuadrant/kuadrant-operator:latest
<<<<<<< HEAD
    createdAt: "2023-05-31T13:23:21Z"
=======
    createdAt: "2023-07-11T10:58:10Z"
>>>>>>> 1cd8e4b0
    operators.operatorframework.io/builder: operator-sdk-v1.28.1
    operators.operatorframework.io/project_layout: go.kubebuilder.io/v3
    repository: https://github.com/Kuadrant/kuadrant-operator
    support: kuadrant
  name: kuadrant-operator.v0.0.0
  namespace: placeholder
spec:
  apiservicedefinitions: {}
  customresourcedefinitions:
    owned:
    - description: Enable AuthN and AuthZ based access control on workloads
      displayName: AuthPolicy
      kind: AuthPolicy
      name: authpolicies.kuadrant.io
      version: v1beta1
    - description: Kuadrant is the Schema for the kuadrants API
      displayName: Kuadrant
      kind: Kuadrant
      name: kuadrants.kuadrant.io
      version: v1beta1
    - kind: RateLimitPolicy
      name: ratelimitpolicies.kuadrant.io
      version: v1beta2
  description: A Kubernetes Operator to manage the lifecycle of the Kuadrant system
  displayName: Kuadrant Operator
  icon:
  - base64data: iVBORw0KGgoAAAANSUhEUgAAAMgAAADICAIAAAAiOjnJAAAHCklEQVR4nOzc72tWdQPH8e+tm/ecXGNO77mb3beZLgtkDxpCgT4IBBFqJT1YRqFS5oMS/BG5ioqhUc3IFKwHpqHSg9qDsCwIQeiBQoEotISyzcwa6bI5Nlyms8X4Lp1u1zzXub6f8/2ea+/XH3DO58GbXeec69opGhgYMIBrE3wPQGEiLEgQFiQICxKEBQnCggRhQYKwIEFYkCAsSBAWJAgLEoQFCcKCBGFBgrAgQViQICxIEBYkCAsShAUJwoIEYUGCsCBBWJAgLEgQFiQICxKEBQnCggRhQYKwIEFYkCAsSBAWJAgLEoQFCcKCBGFBgrAgQViQICxIEBYkCAsShAUJwoIEYUGCsCBR5HtAJI89uqytvT2fI2zetHnxkiXuFgn1d3eead44s3FLUXml7y3xpSOstvb24998m88Rurq63M0R6u/uPPlkw6VjZy+dbJi7uyW9bfFRGJBrVRljLh07++Mrz/heFB9hhWJ4VVbvgdZTL6z0Oio+wgrCyKqs7g+/+mX7855G5YWw/MtWldW5bf/5lh2Jj8oXYXk2dlVWR/POvtbDCY5ygLB8ilKVMeZq1+X2Dev7uzuT2uUAYXkTsSrrSltv+/o0XcgTlh85VWVd/PLUufdfU45yibA8iFGV1bF5X1outggraX2th+NVZZ1uesn1IgnCSlRf6+EfVj4duyr7RD4VT7YIKzm2qqtdl/M8Tue2/X/+dMLRKBXCSoirqqzTTc85OY4OYSXBbVX2DrH7iw9cHU2BsOScV2X9/NZ2twd0i7C0RFXZR6Yhf4dIWEK6qqyO5p3Bfs9DWCrqqux3iGf3btUdPx+EJZFAVdaFzw6pTxEPYbmXWFUhX2kRlmNJVmX9+t7exM4VHWG5lHxV9o9Wz5EDSZ4xCsJyxktV1rmP9iV/0rERlhseq7L/zxPacwfCcsBvVdbvH+/yePaRCCtfIVQ1GNbnB/0OuAlh5SWQquzvtIL6LQ1hxRdOVVb3oU98T7iOsGIKrarQPg0JK44Aq7KfhuHcGxJWzsKsyuo+2OJ7whDCyk3IVRljeo4f9T1hCGHl4HzLju8eXBVsVcaYi0dDuTEkrKjOt+w40xji7wiGu9LWG8hlFmFFkoqqrL4TX/ueYAgrkhRVNXiZdfSI7wmGsG4tXVUZY/7I7/XSrhDWWFJX1eBlVsdvvicYwhpLGquyj0l9TzCElVVKq7JCeNURYY0i1VUZY/p7LvieQFgjpL2qwev371t9TyCsGxVAVYPX7709vicQ1jCFUVUgCGtIIVUVwqMswjIFVpUx5q/ei74nEFbBVRWI8R4WVYmM67CoSmdchwWdcR3W9IY1M5vX+F5RmMZ1WLSlM97Doi0RwjKF19aEzBTfEwjrH4XU1uQ5c3xPIKxhCqkt7wjrBoXRVnGmzPcEwhqhANqafGet7wmENZq0t1VUNtX3BMLKItVtldYu9D2BsLJLaVsldVW+JxjCuoU0tlVc/R/fEwxh3Vrq2grhIRZhRZKutsrmL/A9wRBWVClqq3TePb4nGMLKQSraKq7JFJVX+l5hCCs30xvW3PXprokVk3wPyWrK/Hm+JwwhrNyU1i68Y8+7wbZVdvd83xOGEFbOQm6rfHGD7wlDCCuOMNsqqasK5AKLsOILsK1p9y/2PeE6woovtLbKFz3ke8J1hJWXcNoqqav6922h3BISlgOBtBXU5yBhuRFCW9MeXuXx7CMRlht+28rU14ZzP2gRljMe25rxyPLkTzo2wnLJS1vFNZmyBfVJnjEKwnIs+bb++9SKxM4VHWG5l2RbxTWZ6Q0h/uaCsCQSa2vqA4vUp4iHsFQSaGtixaSqFRt0x88HYQmp26puXB3aU4ZrCEtL11awV1cWYcmJ2vr/s2vdHtAtwkqC87am3De7fMnjro6mQFgJcdvWrKY3nRxHh7CS46qtynVLg/qFzKgIK1G2rXxer1BSV/W/tW84HSVBWEkrrV04d3dL7LZmNb3qepEEYXlQVF4Zr63ql5eH8IqiKAjLjxhtZeprZzzxonKUS4TlTU5tFddkbt/0jn6UM4TlU8S2JlZMmrP17WC/vRkVYXkWpa3qxtVpubS6hrD8G7utynVLQ/5OMBvCCkK2tsqX3ZuKp1YjEVYoRraVqa+d/foer6PiI6yADG+rpK4qXbeBNynyPSCSmrxf2FpRUeFoi5Zt60zzxpmNW9J1G3iTfw0MDPjegALERyEkCAsShAUJwoIEYUGCsCBBWJAgLEgQFiQICxKEBQnCggRhQYKwIEFYkCAsSBAWJAgLEoQFCcKCBGFBgrAgQViQICxIEBYkCAsShAUJwoIEYUGCsCBBWJAgLEgQFiQICxKEBQnCggRhQYKwIEFYkCAsSBAWJAgLEoQFCcKCBGFBgrAgQViQICxI/B0AAP//uLJ9vDn6iowAAAAASUVORK5CYII=
    mediatype: image/png
  install:
    spec:
      clusterPermissions:
      - rules:
        - apiGroups:
          - ""
          resources:
          - events
          verbs:
          - create
          - patch
        - apiGroups:
          - ""
          resources:
          - leases
          verbs:
          - create
          - delete
          - get
          - list
          - patch
          - update
          - watch
        - apiGroups:
          - apps
          resources:
          - deployments
          verbs:
          - create
          - delete
          - get
          - list
          - patch
          - update
          - watch
        - apiGroups:
          - authorino.kuadrant.io
          resources:
          - authconfigs
          verbs:
          - create
          - delete
          - get
          - list
          - patch
          - update
          - watch
        - apiGroups:
          - coordination.k8s.io
          resources:
          - configmaps
          - leases
          verbs:
          - create
          - delete
          - get
          - list
          - patch
          - update
          - watch
        - apiGroups:
          - ""
          resources:
          - configmaps
          - serviceaccounts
          - services
          verbs:
          - create
          - delete
          - get
          - list
          - patch
          - update
          - watch
        - apiGroups:
          - extensions.istio.io
          resources:
          - wasmplugins
          verbs:
          - create
          - delete
          - get
          - list
          - patch
          - update
          - watch
        - apiGroups:
          - gateway.networking.k8s.io
          resources:
          - gateways
          verbs:
          - create
          - delete
          - get
          - list
          - patch
          - update
          - watch
        - apiGroups:
          - gateway.networking.k8s.io
          resources:
          - httproutes
          verbs:
          - get
          - list
          - patch
          - update
          - watch
        - apiGroups:
          - install.istio.io
          resources:
          - istiooperators
          verbs:
          - create
          - get
          - list
          - patch
          - update
          - watch
        - apiGroups:
          - kuadrant.io
          resources:
          - authpolicies
          verbs:
          - create
          - delete
          - get
          - list
          - patch
          - update
          - watch
        - apiGroups:
          - kuadrant.io
          resources:
          - authpolicies/finalizers
          verbs:
          - update
        - apiGroups:
          - kuadrant.io
          resources:
          - authpolicies/status
          verbs:
          - get
          - patch
          - update
        - apiGroups:
          - kuadrant.io
          resources:
          - kuadrants
          verbs:
          - create
          - delete
          - get
          - list
          - patch
          - update
          - watch
        - apiGroups:
          - kuadrant.io
          resources:
          - kuadrants/finalizers
          verbs:
          - update
        - apiGroups:
          - kuadrant.io
          resources:
          - kuadrants/status
          verbs:
          - get
          - patch
          - update
        - apiGroups:
          - kuadrant.io
          resources:
          - ratelimitpolicies
          verbs:
          - create
          - delete
          - get
          - list
          - patch
          - update
          - watch
        - apiGroups:
          - kuadrant.io
          resources:
          - ratelimitpolicies/finalizers
          verbs:
          - update
        - apiGroups:
          - kuadrant.io
          resources:
          - ratelimitpolicies/status
          verbs:
          - get
          - patch
          - update
        - apiGroups:
          - limitador.kuadrant.io
          resources:
          - limitadors
          verbs:
          - create
          - delete
          - get
          - list
          - patch
          - update
          - watch
        - apiGroups:
          - maistra.io
          resources:
          - servicemeshcontrolplanes
          verbs:
          - get
          - list
          - patch
          - update
          - use
          - watch
        - apiGroups:
          - maistra.io
          resources:
          - servicemeshmembers
          verbs:
          - create
          - delete
          - get
          - list
          - patch
          - update
          - watch
        - apiGroups:
          - networking.istio.io
          resources:
          - envoyfilters
          verbs:
          - create
          - delete
          - get
          - list
          - patch
          - update
          - watch
        - apiGroups:
          - operator.authorino.kuadrant.io
          resources:
          - authorinos
          verbs:
          - create
          - delete
          - get
          - list
          - patch
          - update
          - watch
        - apiGroups:
          - security.istio.io
          resources:
          - authorizationpolicies
          verbs:
          - create
          - delete
          - get
          - list
          - patch
          - update
          - watch
        serviceAccountName: kuadrant-operator-controller-manager
      deployments:
      - label:
          app: kuadrant
          control-plane: controller-manager
        name: kuadrant-operator-controller-manager
        spec:
          replicas: 1
          selector:
            matchLabels:
              app: kuadrant
              control-plane: controller-manager
          strategy: {}
          template:
            metadata:
              labels:
                app: kuadrant
                control-plane: controller-manager
            spec:
              containers:
              - args:
                - --config=controller_manager_config.yaml
                command:
                - /manager
                env:
                - name: RELATED_IMAGE_WASMSHIM
                  value: oci://quay.io/kuadrant/wasm-shim:latest
                image: quay.io/kuadrant/kuadrant-operator:latest
                livenessProbe:
                  httpGet:
                    path: /healthz
                    port: 8081
                  initialDelaySeconds: 15
                  periodSeconds: 20
                name: manager
                ports:
                - containerPort: 8080
                  name: metrics
                readinessProbe:
                  httpGet:
                    path: /readyz
                    port: 8081
                  initialDelaySeconds: 5
                  periodSeconds: 10
                resources:
                  limits:
                    cpu: 200m
                    memory: 300Mi
                  requests:
                    cpu: 200m
                    memory: 200Mi
                securityContext:
                  allowPrivilegeEscalation: false
                volumeMounts:
                - mountPath: /controller_manager_config.yaml
                  name: manager-config
                  subPath: controller_manager_config.yaml
              securityContext:
                runAsNonRoot: true
              serviceAccountName: kuadrant-operator-controller-manager
              terminationGracePeriodSeconds: 10
              volumes:
              - configMap:
                  name: kuadrant-operator-manager-config
                name: manager-config
      permissions:
      - rules:
        - apiGroups:
          - ""
          resources:
          - configmaps
          verbs:
          - get
          - list
          - watch
          - create
          - update
          - patch
          - delete
        - apiGroups:
          - coordination.k8s.io
          resources:
          - leases
          verbs:
          - get
          - list
          - watch
          - create
          - update
          - patch
          - delete
        - apiGroups:
          - ""
          resources:
          - events
          verbs:
          - create
          - patch
        serviceAccountName: kuadrant-operator-controller-manager
    strategy: deployment
  installModes:
  - supported: false
    type: OwnNamespace
  - supported: false
    type: SingleNamespace
  - supported: false
    type: MultiNamespace
  - supported: true
    type: AllNamespaces
  keywords:
  - api
  - api-management
  - Kuadrant
  - kubernetes
  - openshift
  - cloud-service-protection
  - rate-limiting
  - authentication
  - authorization
  links:
  - name: Kuadrant Operator
    url: https://github.com/Kuadrant/kuadrant-operator
  - name: Kuadrant Docs
    url: https://kuadrant.io
  maintainers:
  - email: eastizle@redhat.com
    name: Eguzki Astiz Lezaun
  - email: mcassola@redhat.com
    name: Guilherme Cassolato
  - email: didier@redhat.com
    name: Didier Di Cesare
  maturity: alpha
  minKubeVersion: 1.8.0
  provider:
    name: Red Hat
    url: https://github.com/Kuadrant/kuadrant-operator
  relatedImages:
  - image: oci://quay.io/kuadrant/wasm-shim:latest
    name: wasmshim
  replaces: kuadrant-operator.v0.0.0-alpha
  version: 0.0.0<|MERGE_RESOLUTION|>--- conflicted
+++ resolved
@@ -92,11 +92,7 @@
     capabilities: Basic Install
     categories: Integration & Delivery
     containerImage: quay.io/kuadrant/kuadrant-operator:latest
-<<<<<<< HEAD
-    createdAt: "2023-05-31T13:23:21Z"
-=======
-    createdAt: "2023-07-11T10:58:10Z"
->>>>>>> 1cd8e4b0
+    createdAt: "2023-07-13T09:25:11Z"
     operators.operatorframework.io/builder: operator-sdk-v1.28.1
     operators.operatorframework.io/project_layout: go.kubebuilder.io/v3
     repository: https://github.com/Kuadrant/kuadrant-operator
