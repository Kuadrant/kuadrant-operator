apiVersion: operators.coreos.com/v1alpha1
kind: ClusterServiceVersion
metadata:
  annotations:
    alm-examples: |-
      [
        {
          "apiVersion": "kuadrant.io/v1",
          "kind": "AuthPolicy",
          "metadata": {
            "name": "authpolicy-sample"
          },
          "spec": {
            "rules": {
              "authentication": {
                "apikey": {
                  "apiKey": {
                    "selector": {}
                  },
                  "credentials": {
                    "authorizationHeader": {
                      "prefix": "APIKEY"
                    }
                  }
                }
              }
            },
            "targetRef": {
              "group": "gateway.networking.k8s.io",
              "kind": "HTTPRoute",
              "name": "toystore"
            }
          }
        },
        {
          "apiVersion": "kuadrant.io/v1",
          "kind": "DNSPolicy",
          "metadata": {
            "name": "dnspolicy-sample"
          },
          "spec": {
            "healthCheck": {
              "protocol": "HTTP"
            },
            "providerRefs": [
              {
                "name": "provider-ref"
              }
            ],
            "targetRef": {
              "group": "gateway.networking.k8s.io",
              "kind": "Gateway",
              "name": "example-gateway"
            }
          }
        },
        {
          "apiVersion": "kuadrant.io/v1",
          "kind": "RateLimitPolicy",
          "metadata": {
            "name": "ratelimitpolicy-sample"
          },
          "spec": {
            "limits": {
              "toys": {
                "rates": [
                  {
                    "limit": 50,
                    "window": "1m"
                  }
                ]
              }
            },
            "targetRef": {
              "group": "gateway.networking.k8s.io",
              "kind": "HTTPRoute",
              "name": "toystore"
            }
          }
        },
        {
          "apiVersion": "kuadrant.io/v1",
          "kind": "TLSPolicy",
          "metadata": {
            "name": "tlspolicy-sample"
          },
          "spec": {
            "issuerRef": {
              "group": "cert-manager.io",
              "kind": "ClusterIssuer",
              "name": "self-signed-ca"
            },
            "targetRef": {
              "group": "gateway.networking.k8s.io",
              "kind": "Gateway",
              "name": "example-gateway"
            }
          }
        },
        {
          "apiVersion": "kuadrant.io/v1alpha1",
          "kind": "OIDCPolicy",
          "metadata": {
            "labels": {
              "app.kubernetes.io/managed-by": "kustomize",
              "app.kubernetes.io/name": "kuadrant-operator"
            },
            "name": "oidcpolicy-sample"
          },
          "spec": {}
        },
        {
          "apiVersion": "kuadrant.io/v1alpha1",
          "kind": "PlanPolicy",
          "metadata": {
            "labels": {
              "app.kubernetes.io/created-by": "kuadrant-operator",
              "app.kubernetes.io/instance": "planpolicy-sample",
              "app.kubernetes.io/managed-by": "kustomize",
              "app.kubernetes.io/name": "planpolicy",
              "app.kubernetes.io/part-of": "kuadrant-operator"
            },
            "name": "planpolicy-sample"
          },
          "spec": {}
        },
        {
          "apiVersion": "kuadrant.io/v1alpha1",
          "kind": "TokenRateLimitPolicy",
          "metadata": {
            "name": "token-limit-free",
            "namespace": "gateway-system"
          },
          "spec": {
            "limits": {
              "free": {
                "counters": [
                  {
                    "expression": "auth.identity.userid"
                  }
                ],
                "rates": [
                  {
                    "limit": 20000,
                    "window": "1d"
                  }
                ],
                "when": [
                  {
                    "predicate": "request.auth.claims[\"kuadrant.io/groups\"].split(\",\").exists(g, g == \"free\")"
                  }
                ]
              },
              "gold": {
                "counters": [
                  {
                    "expression": "auth.identity.userid"
                  }
                ],
                "rates": [
                  {
                    "limit": 200000,
                    "window": "1d"
                  }
                ],
                "when": [
                  {
                    "predicate": "request.auth.claims[\"kuadrant.io/groups\"].split(\",\").exists(g, g == \"gold\")"
                  }
                ]
              }
            },
            "targetRef": {
              "group": "gateway.networking.k8s.io",
              "kind": "Gateway",
              "name": "my-llm-gateway"
            }
          }
        },
        {
          "apiVersion": "kuadrant.io/v1beta1",
          "kind": "Kuadrant",
          "metadata": {
            "name": "kuadrant-sample"
          },
          "spec": {}
        }
      ]
    capabilities: Basic Install
    categories: Integration & Delivery
    containerImage: quay.io/kuadrant/kuadrant-operator:latest
<<<<<<< HEAD
    createdAt: "2025-06-23T14:58:26Z"
=======
    createdAt: "2025-07-15T15:05:41Z"
>>>>>>> 953d4570
    description: A Kubernetes Operator to manage the lifecycle of the Kuadrant system
    operators.operatorframework.io/builder: operator-sdk-v1.33.0
    operators.operatorframework.io/project_layout: go.kubebuilder.io/v4
    repository: https://github.com/Kuadrant/kuadrant-operator
    support: kuadrant
  name: kuadrant-operator.v0.0.0
  namespace: placeholder
spec:
  apiservicedefinitions: {}
  customresourcedefinitions:
    owned:
    - description: AuthPolicy enables authentication and authorization for service
        workloads in a Gateway API network
      displayName: AuthPolicy
      kind: AuthPolicy
      name: authpolicies.kuadrant.io
      version: v1
    - description: DNSPolicy configures how North-South based traffic should be balanced
        and reach the gateways
      displayName: DNSPolicy
      kind: DNSPolicy
      name: dnspolicies.kuadrant.io
      version: v1
    - description: Kuadrant configures installations of Kuadrant Service Protection
        components
      displayName: Kuadrant
      kind: Kuadrant
      name: kuadrants.kuadrant.io
      version: v1beta1
    - kind: OIDCPolicy
      name: oidcpolicies.kuadrant.io
      version: v1alpha1
    - kind: PlanPolicy
      name: planpolicies.kuadrant.io
      version: v1alpha1
    - description: RateLimitPolicy enables rate limiting for service workloads in
        a Gateway API network
      displayName: RateLimitPolicy
      kind: RateLimitPolicy
      name: ratelimitpolicies.kuadrant.io
      version: v1
    - description: TLSPolicy provides tls for gateway listeners by managing the lifecycle
        of tls certificates
      displayName: TLSPolicy
      kind: TLSPolicy
      name: tlspolicies.kuadrant.io
      version: v1
    - kind: TokenRateLimitPolicy
      name: tokenratelimitpolicies.kuadrant.io
      version: v1alpha1
  description: A Kubernetes Operator to manage the lifecycle of the Kuadrant system
  displayName: Kuadrant Operator
  icon:
  - base64data: iVBORw0KGgoAAAANSUhEUgAAAMgAAADICAIAAAAiOjnJAAAHCklEQVR4nOzc72tWdQPH8e+tm/ecXGNO77mb3beZLgtkDxpCgT4IBBFqJT1YRqFS5oMS/BG5ioqhUc3IFKwHpqHSg9qDsCwIQeiBQoEotISyzcwa6bI5Nlyms8X4Lp1u1zzXub6f8/2ea+/XH3DO58GbXeec69opGhgYMIBrE3wPQGEiLEgQFiQICxKEBQnCggRhQYKwIEFYkCAsSBAWJAgLEoQFCcKCBGFBgrAgQViQICxIEBYkCAsShAUJwoIEYUGCsCBBWJAgLEgQFiQICxKEBQnCggRhQYKwIEFYkCAsSBAWJAgLEoQFCcKCBGFBgrAgQViQICxIEBYkCAsShAUJwoIEYUGCsCBR5HtAJI89uqytvT2fI2zetHnxkiXuFgn1d3eead44s3FLUXml7y3xpSOstvb24998m88Rurq63M0R6u/uPPlkw6VjZy+dbJi7uyW9bfFRGJBrVRljLh07++Mrz/heFB9hhWJ4VVbvgdZTL6z0Oio+wgrCyKqs7g+/+mX7855G5YWw/MtWldW5bf/5lh2Jj8oXYXk2dlVWR/POvtbDCY5ygLB8ilKVMeZq1+X2Dev7uzuT2uUAYXkTsSrrSltv+/o0XcgTlh85VWVd/PLUufdfU45yibA8iFGV1bF5X1outggraX2th+NVZZ1uesn1IgnCSlRf6+EfVj4duyr7RD4VT7YIKzm2qqtdl/M8Tue2/X/+dMLRKBXCSoirqqzTTc85OY4OYSXBbVX2DrH7iw9cHU2BsOScV2X9/NZ2twd0i7C0RFXZR6Yhf4dIWEK6qqyO5p3Bfs9DWCrqqux3iGf3btUdPx+EJZFAVdaFzw6pTxEPYbmXWFUhX2kRlmNJVmX9+t7exM4VHWG5lHxV9o9Wz5EDSZ4xCsJyxktV1rmP9iV/0rERlhseq7L/zxPacwfCcsBvVdbvH+/yePaRCCtfIVQ1GNbnB/0OuAlh5SWQquzvtIL6LQ1hxRdOVVb3oU98T7iOsGIKrarQPg0JK44Aq7KfhuHcGxJWzsKsyuo+2OJ7whDCyk3IVRljeo4f9T1hCGHl4HzLju8eXBVsVcaYi0dDuTEkrKjOt+w40xji7wiGu9LWG8hlFmFFkoqqrL4TX/ueYAgrkhRVNXiZdfSI7wmGsG4tXVUZY/7I7/XSrhDWWFJX1eBlVsdvvicYwhpLGquyj0l9TzCElVVKq7JCeNURYY0i1VUZY/p7LvieQFgjpL2qwev371t9TyCsGxVAVYPX7709vicQ1jCFUVUgCGtIIVUVwqMswjIFVpUx5q/ei74nEFbBVRWI8R4WVYmM67CoSmdchwWdcR3W9IY1M5vX+F5RmMZ1WLSlM97Doi0RwjKF19aEzBTfEwjrH4XU1uQ5c3xPIKxhCqkt7wjrBoXRVnGmzPcEwhqhANqafGet7wmENZq0t1VUNtX3BMLKItVtldYu9D2BsLJLaVsldVW+JxjCuoU0tlVc/R/fEwxh3Vrq2grhIRZhRZKutsrmL/A9wRBWVClqq3TePb4nGMLKQSraKq7JFJVX+l5hCCs30xvW3PXprokVk3wPyWrK/Hm+JwwhrNyU1i68Y8+7wbZVdvd83xOGEFbOQm6rfHGD7wlDCCuOMNsqqasK5AKLsOILsK1p9y/2PeE6woovtLbKFz3ke8J1hJWXcNoqqav6922h3BISlgOBtBXU5yBhuRFCW9MeXuXx7CMRlht+28rU14ZzP2gRljMe25rxyPLkTzo2wnLJS1vFNZmyBfVJnjEKwnIs+bb++9SKxM4VHWG5l2RbxTWZ6Q0h/uaCsCQSa2vqA4vUp4iHsFQSaGtixaSqFRt0x88HYQmp26puXB3aU4ZrCEtL11awV1cWYcmJ2vr/s2vdHtAtwkqC87am3De7fMnjro6mQFgJcdvWrKY3nRxHh7CS46qtynVLg/qFzKgIK1G2rXxer1BSV/W/tW84HSVBWEkrrV04d3dL7LZmNb3qepEEYXlQVF4Zr63ql5eH8IqiKAjLjxhtZeprZzzxonKUS4TlTU5tFddkbt/0jn6UM4TlU8S2JlZMmrP17WC/vRkVYXkWpa3qxtVpubS6hrD8G7utynVLQ/5OMBvCCkK2tsqX3ZuKp1YjEVYoRraVqa+d/foer6PiI6yADG+rpK4qXbeBNynyPSCSmrxf2FpRUeFoi5Zt60zzxpmNW9J1G3iTfw0MDPjegALERyEkCAsShAUJwoIEYUGCsCBBWJAgLEgQFiQICxKEBQnCggRhQYKwIEFYkCAsSBAWJAgLEoQFCcKCBGFBgrAgQViQICxIEBYkCAsShAUJwoIEYUGCsCBBWJAgLEgQFiQICxKEBQnCggRhQYKwIEFYkCAsSBAWJAgLEoQFCcKCBGFBgrAgQViQICxI/B0AAP//uLJ9vDn6iowAAAAASUVORK5CYII=
    mediatype: image/png
  install:
    spec:
      clusterPermissions:
      - rules:
        - apiGroups:
          - ""
          resources:
          - configmaps
          - leases
          - serviceaccounts
          - services
          verbs:
          - create
          - delete
          - get
          - list
          - patch
          - update
          - watch
        - apiGroups:
          - ""
          resources:
          - events
          verbs:
          - create
          - patch
        - apiGroups:
          - ""
          resources:
          - namespaces
          verbs:
          - get
          - list
          - watch
        - apiGroups:
          - apps
          resources:
          - deployments
          verbs:
          - create
          - delete
          - get
          - list
          - patch
          - update
          - watch
        - apiGroups:
          - authorino.kuadrant.io
          resources:
          - authconfigs
          verbs:
          - create
          - delete
          - get
          - list
          - patch
          - update
          - watch
        - apiGroups:
          - cert-manager.io
          resources:
          - certificates
          verbs:
          - create
          - delete
          - get
          - list
          - patch
          - update
          - watch
        - apiGroups:
          - cert-manager.io
          resources:
          - clusterissuers
          - issuers
          verbs:
          - get
          - list
          - watch
        - apiGroups:
          - console.openshift.io
          resources:
          - consoleplugins
          verbs:
          - create
          - delete
          - get
          - list
          - patch
          - update
          - watch
        - apiGroups:
          - coordination.k8s.io
          resources:
          - configmaps
          - leases
          verbs:
          - create
          - delete
          - get
          - list
          - patch
          - update
          - watch
        - apiGroups:
          - extensions.istio.io
          resources:
          - wasmplugins
          verbs:
          - create
          - delete
          - get
          - list
          - patch
          - update
          - watch
        - apiGroups:
          - gateway.envoyproxy.io
          resources:
          - envoyextensionpolicies
          - envoypatchpolicies
          verbs:
          - create
          - delete
          - get
          - list
          - patch
          - update
          - watch
        - apiGroups:
          - gateway.networking.k8s.io
          resources:
          - gatewayclasses
          verbs:
          - get
          - list
          - watch
        - apiGroups:
          - gateway.networking.k8s.io
          resources:
          - gateways
          verbs:
          - get
          - list
          - patch
          - update
          - watch
        - apiGroups:
          - gateway.networking.k8s.io
          resources:
          - gateways/finalizers
          verbs:
          - update
        - apiGroups:
          - gateway.networking.k8s.io
          resources:
          - gateways/status
          - httproutes/status
          verbs:
          - get
          - patch
          - update
        - apiGroups:
          - gateway.networking.k8s.io
          resources:
          - httproutes
          verbs:
          - create
          - get
          - list
          - patch
          - update
          - watch
        - apiGroups:
          - kuadrant.io
          resources:
          - authpolicies
          verbs:
          - create
          - get
          - list
          - patch
          - update
          - watch
        - apiGroups:
          - kuadrant.io
          resources:
          - authpolicies/finalizers
          - dnspolicies/finalizers
          - kuadrants/finalizers
          - oidcpolicies/finalizers
          - planpolicies/finalizers
          - ratelimitpolicies/finalizers
          - tlspolicies/finalizers
          - tokenratelimitpolicies/finalizers
          verbs:
          - update
        - apiGroups:
          - kuadrant.io
          resources:
          - authpolicies/status
          - dnspolicies/status
          - kuadrants/status
          - oidcpolicies/status
          - planpolicies/status
          - ratelimitpolicies/status
          - tlspolicies/status
          - tokenratelimitpolicies/status
          verbs:
          - get
          - patch
          - update
        - apiGroups:
          - kuadrant.io
          resources:
          - dnspolicies
          - kuadrants
          - oidcpolicies
          - planpolicies
          - tlspolicies
          - tokenratelimitpolicies
          verbs:
          - get
          - list
          - patch
          - update
          - watch
        - apiGroups:
          - kuadrant.io
          resources:
          - dnsrecords
          - ratelimitpolicies
          verbs:
          - create
          - delete
          - get
          - list
          - patch
          - update
          - watch
        - apiGroups:
          - kuadrant.io
          resources:
          - dnsrecords/status
          verbs:
          - get
        - apiGroups:
          - limitador.kuadrant.io
          resources:
          - limitadors
          verbs:
          - create
          - delete
          - get
          - list
          - patch
          - update
          - watch
        - apiGroups:
          - monitoring.coreos.com
          resources:
          - podmonitors
          - servicemonitors
          verbs:
          - create
          - delete
          - get
          - list
          - patch
          - update
          - watch
        - apiGroups:
          - networking.istio.io
          resources:
          - envoyfilters
          verbs:
          - create
          - delete
          - get
          - list
          - patch
          - update
          - watch
        - apiGroups:
          - operator.authorino.kuadrant.io
          resources:
          - authorinos
          verbs:
          - create
          - delete
          - get
          - list
          - patch
          - update
          - watch
        - apiGroups:
          - security.istio.io
          resources:
          - peerauthentications
          verbs:
          - create
          - delete
          - get
          - list
          - patch
          - update
          - watch
        serviceAccountName: kuadrant-operator-controller-manager
      deployments:
      - label:
          app: kuadrant
          control-plane: controller-manager
        name: kuadrant-operator-controller-manager
        spec:
          replicas: 1
          selector:
            matchLabels:
              app: kuadrant
              control-plane: controller-manager
          strategy: {}
          template:
            metadata:
              labels:
                app: kuadrant
                control-plane: controller-manager
            spec:
              containers:
              - args:
                - --leader-elect
                command:
                - /manager
                env:
                - name: WITH_EXTENSIONS
                  value: "true"
                - name: RELATED_IMAGE_WASMSHIM
                  value: oci://quay.io/kuadrant/wasm-shim:latest
                - name: RELATED_IMAGE_CONSOLEPLUGIN
                  value: quay.io/kuadrant/console-plugin:latest
                - name: OPERATOR_NAMESPACE
                  valueFrom:
                    fieldRef:
                      fieldPath: metadata.namespace
                image: quay.io/kuadrant/kuadrant-operator:latest
                livenessProbe:
                  httpGet:
                    path: /healthz
                    port: 8081
                  initialDelaySeconds: 15
                  periodSeconds: 20
                name: manager
                ports:
                - containerPort: 8080
                  name: metrics
                readinessProbe:
                  httpGet:
                    path: /readyz
                    port: 8081
                  initialDelaySeconds: 5
                  periodSeconds: 10
                resources:
                  limits:
                    cpu: 200m
                    memory: 300Mi
                  requests:
                    cpu: 200m
                    memory: 200Mi
                securityContext:
                  allowPrivilegeEscalation: false
              securityContext:
                runAsNonRoot: true
              serviceAccountName: kuadrant-operator-controller-manager
              terminationGracePeriodSeconds: 10
      permissions:
      - rules:
        - apiGroups:
          - ""
          resources:
          - configmaps
          verbs:
          - get
          - list
          - watch
          - create
          - update
          - patch
          - delete
        - apiGroups:
          - coordination.k8s.io
          resources:
          - leases
          verbs:
          - get
          - list
          - watch
          - create
          - update
          - patch
          - delete
        - apiGroups:
          - ""
          resources:
          - events
          verbs:
          - create
          - patch
        serviceAccountName: kuadrant-operator-controller-manager
    strategy: deployment
  installModes:
  - supported: false
    type: OwnNamespace
  - supported: false
    type: SingleNamespace
  - supported: false
    type: MultiNamespace
  - supported: true
    type: AllNamespaces
  keywords:
  - api
  - api-management
  - Kuadrant
  - kubernetes
  - openshift
  - cloud-service-protection
  - rate-limiting
  - authentication
  - authorization
  links:
  - name: Kuadrant Operator
    url: https://github.com/Kuadrant/kuadrant-operator
  - name: Kuadrant Docs
    url: https://kuadrant.io
  maintainers:
  - email: eastizle@redhat.com
    name: Eguzki Astiz Lezaun
  - email: mcassola@redhat.com
    name: Guilherme Cassolato
  - email: didier@redhat.com
    name: Didier Di Cesare
  maturity: alpha
  minKubeVersion: 1.19.0
  provider:
    name: Red Hat
    url: https://github.com/Kuadrant/kuadrant-operator
  relatedImages:
  - image: oci://quay.io/kuadrant/wasm-shim:latest
    name: wasmshim
  - image: quay.io/kuadrant/console-plugin:latest
    name: consoleplugin
  version: 0.0.0<|MERGE_RESOLUTION|>--- conflicted
+++ resolved
@@ -189,11 +189,7 @@
     capabilities: Basic Install
     categories: Integration & Delivery
     containerImage: quay.io/kuadrant/kuadrant-operator:latest
-<<<<<<< HEAD
-    createdAt: "2025-06-23T14:58:26Z"
-=======
     createdAt: "2025-07-15T15:05:41Z"
->>>>>>> 953d4570
     description: A Kubernetes Operator to manage the lifecycle of the Kuadrant system
     operators.operatorframework.io/builder: operator-sdk-v1.33.0
     operators.operatorframework.io/project_layout: go.kubebuilder.io/v4
