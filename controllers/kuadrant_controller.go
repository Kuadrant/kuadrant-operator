/*
Copyright 2021.

Licensed under the Apache License, Version 2.0 (the "License");
you may not use this file except in compliance with the License.
You may obtain a copy of the License at

    http://www.apache.org/licenses/LICENSE-2.0

Unless required by applicable law or agreed to in writing, software
distributed under the License is distributed on an "AS IS" BASIS,
WITHOUT WARRANTIES OR CONDITIONS OF ANY KIND, either express or implied.
See the License for the specific language governing permissions and
limitations under the License.
*/

package controllers

import (
	"context"
	"encoding/json"

	corev1 "k8s.io/api/core/v1"

	"github.com/go-logr/logr"
	authorinov1beta1 "github.com/kuadrant/authorino-operator/api/v1beta1"
	maistrav1 "github.com/kuadrant/kuadrant-operator/api/external/maistra/v1"
	maistrav2 "github.com/kuadrant/kuadrant-operator/api/external/maistra/v2"
	limitadorv1alpha1 "github.com/kuadrant/limitador-operator/api/v1alpha1"
	"golang.org/x/sync/errgroup"
	iopv1alpha1 "istio.io/istio/operator/pkg/apis/istio/v1alpha1"
	appsv1 "k8s.io/api/apps/v1"
	apierrors "k8s.io/apimachinery/pkg/api/errors"
	apimeta "k8s.io/apimachinery/pkg/api/meta"
	metav1 "k8s.io/apimachinery/pkg/apis/meta/v1"
	"k8s.io/apimachinery/pkg/runtime"
	ctrl "sigs.k8s.io/controller-runtime"
	"sigs.k8s.io/controller-runtime/pkg/client"
	"sigs.k8s.io/controller-runtime/pkg/controller/controllerutil"
	gatewayapiv1beta1 "sigs.k8s.io/gateway-api/apis/v1beta1"

	kuadrantv1beta1 "github.com/kuadrant/kuadrant-operator/api/v1beta1"
	"github.com/kuadrant/kuadrant-operator/pkg/common"
	"github.com/kuadrant/kuadrant-operator/pkg/istio"
	"github.com/kuadrant/kuadrant-operator/pkg/log"
	"github.com/kuadrant/kuadrant-operator/pkg/reconcilers"
)

const (
	kuadrantFinalizer = "kuadrant.io/finalizer"
)

// KuadrantReconciler reconciles a Kuadrant object
type KuadrantReconciler struct {
	*reconcilers.BaseReconciler
	Scheme *runtime.Scheme
}

//+kubebuilder:rbac:groups=kuadrant.io,resources=kuadrants,verbs=get;list;watch;create;update;patch;delete
//+kubebuilder:rbac:groups=kuadrant.io,resources=kuadrants/status,verbs=get;update;patch
//+kubebuilder:rbac:groups=kuadrant.io,resources=kuadrants/finalizers,verbs=update
//+kubebuilder:rbac:groups=limitador.kuadrant.io,resources=limitadors,verbs=get;list;watch;create;update;delete;patch
//+kubebuilder:rbac:groups=core,resources=serviceaccounts;configmaps;services,verbs=get;list;watch;create;update;patch;delete
//+kubebuilder:rbac:groups=apps,resources=deployments,verbs=get;list;watch;create;update;patch;delete
//+kubebuilder:rbac:groups=coordination.k8s.io,resources=configmaps;leases,verbs=get;list;watch;create;update;patch;delete
//+kubebuilder:rbac:groups="",resources=events,verbs=create;patch
//+kubebuilder:rbac:groups="",resources=leases,verbs=get;list;watch;create;update;patch;delete
//+kubebuilder:rbac:groups="gateway.networking.k8s.io",resources=gateways,verbs=get;list;watch;create;update;delete;patch
//+kubebuilder:rbac:groups="gateway.networking.k8s.io",resources=httproutes,verbs=get;list;patch;update;watch
//+kubebuilder:rbac:groups=operator.authorino.kuadrant.io,resources=authorinos,verbs=get;list;watch;create;update;delete;patch
//+kubebuilder:rbac:groups=install.istio.io,resources=istiooperators,verbs=get;list;watch;create;update;patch
//+kubebuilder:rbac:groups=maistra.io,resources=servicemeshcontrolplanes,verbs=get;list;watch;update;use;patch
//+kubebuilder:rbac:groups=maistra.io,resources=servicemeshmembers,verbs=get;list;watch;create;update;delete;patch

// Reconcile is part of the main kubernetes reconciliation loop which aims to
// move the current state of the cluster closer to the desired state.
// For more details, check Reconcile and its Result here:
// - https://pkg.go.dev/sigs.k8s.io/controller-runtime@v0.10.0/pkg/reconcile
func (r *KuadrantReconciler) Reconcile(eventCtx context.Context, req ctrl.Request) (ctrl.Result, error) {
	logger := log.Log.WithValues("kuadrant", req.NamespacedName)
	logger.Info("Reconciling")
	ctx := logr.NewContext(eventCtx, logger)

	kObj := &kuadrantv1beta1.Kuadrant{}
	if err := r.Client().Get(ctx, req.NamespacedName, kObj); err != nil {
		if apierrors.IsNotFound(err) {
			logger.Info("no kuadrant object found")
			return ctrl.Result{}, nil
		}
		logger.Error(err, "failed to get kuadrant object")
		return ctrl.Result{}, err
	}

	if logger.V(1).Enabled() {
		jsonData, err := json.MarshalIndent(kObj, "", "  ")
		if err != nil {
			return ctrl.Result{}, err
		}
		logger.V(1).Info(string(jsonData))
	}

	if kObj.GetDeletionTimestamp() != nil && controllerutil.ContainsFinalizer(kObj, kuadrantFinalizer) {
		logger.V(1).Info("Handling removal of kuadrant object")

		if err := r.unregisterExternalAuthorizer(ctx); err != nil {
			return ctrl.Result{}, err
		}

		if err := r.removeAnnotationFromGateways(ctx, kObj); err != nil {
			return ctrl.Result{}, err
		}

		logger.Info("removing finalizer")
		controllerutil.RemoveFinalizer(kObj, kuadrantFinalizer)
		if err := r.Client().Update(ctx, kObj); client.IgnoreNotFound(err) != nil {
			return ctrl.Result{}, err
		}
		return ctrl.Result{}, nil
	}

	// Ignore deleted resources, this can happen when foregroundDeletion is enabled
	// https://kubernetes.io/docs/concepts/workloads/controllers/garbage-collection/#foreground-cascading-deletion
	if kObj.GetDeletionTimestamp() != nil {
		return ctrl.Result{}, nil
	}

	if !controllerutil.ContainsFinalizer(kObj, kuadrantFinalizer) {
		controllerutil.AddFinalizer(kObj, kuadrantFinalizer)
		if err := r.Client().Update(ctx, kObj); client.IgnoreNotFound(err) != nil {
			return ctrl.Result{Requeue: true}, err
		}
	}

	if gwErr := r.reconcileClusterGateways(ctx, kObj); gwErr != nil {
		logger.V(1).Error(gwErr, "Reconciling cluster gateways failed")
	}

	specResult, specErr := r.reconcileSpec(ctx, kObj)
	if specErr == nil && specResult.Requeue {
		logger.V(1).Info("Reconciling spec not finished. Requeueing.")
		return specResult, nil
	}

	statusResult, statusErr := r.reconcileStatus(ctx, kObj, specErr)

	if specErr != nil {
		return ctrl.Result{}, specErr
	}

	if statusErr != nil {
		return ctrl.Result{}, statusErr
	}

	if statusResult.Requeue {
		logger.V(1).Info("Reconciling status not finished. Requeueing.")
		return statusResult, nil
	}

	logger.Info("successfully reconciled")
	return ctrl.Result{}, nil
}

func (r *KuadrantReconciler) unregisterExternalAuthorizer(ctx context.Context) error {
	logger, _ := logr.FromContext(ctx)

	isIstioInstalled, err := r.unregisterExternalAuthorizerIstio(ctx, kObj)

<<<<<<< HEAD
	if err != nil && apimeta.IsNoMatchError(err) {
		err = r.unregisterExternalAuthorizerOSSM(ctx)
=======
	if err == nil && !isIstioInstalled {
		err = r.unregisterExternalAuthorizerOSSM(ctx, kObj)
>>>>>>> 1cd8e4b0
	}

	if err != nil {
		logger.Error(err, "failed fo get service mesh control plane")
	}

	return err
}

func (r *KuadrantReconciler) unregisterExternalAuthorizerIstio(ctx context.Context, kObj *kuadrantv1beta1.Kuadrant) (bool, error) {
	logger, _ := logr.FromContext(ctx)
	configsToUpdate, err := r.getIstioConfigObjects(ctx, logger)
	isIstioInstalled := configsToUpdate != nil

	if !isIstioInstalled || err != nil {
		return isIstioInstalled, err
	}

	kuadrantAuthorizer := common.NewKuadrantAuthorizer(kObj.Namespace)

	for _, config := range configsToUpdate {
		hasKuadrantAuthorizer, err := common.HasKuadrantAuthorizer(config, *kuadrantAuthorizer)
		if err != nil {
			return true, err
		}
		if hasKuadrantAuthorizer {
			if err = common.UnregisterKuadrantAuthorizer(config, kuadrantAuthorizer); err != nil {
				return true, err
			}

			logger.Info("remove external authorizer from istio meshconfig")
			if err = r.UpdateResource(ctx, config.GetConfigObject()); err != nil {
				return true, err
			}
		}
	}
	return true, nil
}

func (r *KuadrantReconciler) unregisterExternalAuthorizerOSSM(ctx context.Context) error {
	logger, _ := logr.FromContext(ctx)

	smcp := &maistrav2.ServiceMeshControlPlane{}

	smcpKey := client.ObjectKey{Name: controlPlaneProviderName(), Namespace: controlPlaneProviderNamespace()}
	if err := r.Client().Get(ctx, smcpKey, smcp); err != nil {
		logger.V(1).Info("failed to get servicemeshcontrolplane object", "key", smcp, "err", err)
		return err
	}

	smcpWrapper := istio.NewOSSMControlPlaneWrapper(smcp)
	kuadrantAuthorizer := common.NewKuadrantAuthorizer(kObj.Namespace)

	hasKuadrantAuthorizer, err := common.HasKuadrantAuthorizer(smcpWrapper, *kuadrantAuthorizer)
	if err != nil {
		return err
	}
	if hasKuadrantAuthorizer {
		err = common.UnregisterKuadrantAuthorizer(smcpWrapper, kuadrantAuthorizer)
		if err != nil {
			return err
		}
		logger.Info("removing external authorizer from  OSSM meshconfig")
		if err := r.UpdateResource(ctx, smcpWrapper.GetConfigObject()); err != nil {
			return err
		}
	}

	return nil
}

func (r *KuadrantReconciler) registerExternalAuthorizer(ctx context.Context, kObj *kuadrantv1beta1.Kuadrant) error {
	logger, _ := logr.FromContext(ctx)

	isIstioInstalled, err := r.registerExternalAuthorizerIstio(ctx, kObj)

	if err == nil && !isIstioInstalled {
		err = r.registerExternalAuthorizerOSSM(ctx, kObj)
	}

	if err != nil {
		logger.Error(err, "failed fo get service mesh control plane")
	}

	return err
}

func (r *KuadrantReconciler) registerExternalAuthorizerIstio(ctx context.Context, kObj *kuadrantv1beta1.Kuadrant) (bool, error) {
	logger, _ := logr.FromContext(ctx)
	configsToUpdate, err := r.getIstioConfigObjects(ctx, logger)
	isIstioInstalled := configsToUpdate != nil

	if !isIstioInstalled || err != nil {
		return isIstioInstalled, err
	}

	kuadrantAuthorizer := common.NewKuadrantAuthorizer(kObj.Namespace)
	for _, config := range configsToUpdate {
		hasKuadrantAuthorizer, err := common.HasKuadrantAuthorizer(config, *kuadrantAuthorizer)
		if err != nil {
			return true, err
		}
		if !hasKuadrantAuthorizer {
			err = common.RegisterKuadrantAuthorizer(config, kuadrantAuthorizer)
			if err != nil {
				return true, err
			}
			logger.Info("adding external authorizer to istio meshconfig")
			if err = r.UpdateResource(ctx, config.GetConfigObject()); err != nil {
				return true, err
			}
		}
	}

	return true, nil
}

func (r *KuadrantReconciler) registerExternalAuthorizerOSSM(ctx context.Context, kObj *kuadrantv1beta1.Kuadrant) error {
	logger, _ := logr.FromContext(ctx)

	if err := r.registerServiceMeshMember(ctx, kObj); err != nil {
		return err
	}

	smcp := &maistrav2.ServiceMeshControlPlane{}

	smcpKey := client.ObjectKey{Name: controlPlaneProviderName(), Namespace: controlPlaneProviderNamespace()}
	if err := r.GetResource(ctx, smcpKey, smcp); err != nil {
		logger.V(1).Info("failed to get servicemeshcontrolplane object", "key", smcp, "err", err)
		return err
	}
	smcpWrapper := istio.NewOSSMControlPlaneWrapper(smcp)
	kuadrantAuthorizer := common.NewKuadrantAuthorizer(kObj.Namespace)

	hasKuadrantAuthorizer, err := common.HasKuadrantAuthorizer(smcpWrapper, *kuadrantAuthorizer)
	if err != nil {
		return err
	}
	if !hasKuadrantAuthorizer {
		err = common.RegisterKuadrantAuthorizer(smcpWrapper, kuadrantAuthorizer)
		if err != nil {
			return err
		}
		logger.Info("adding external authorizer to OSSM meshconfig")
		if err := r.UpdateResource(ctx, smcpWrapper.GetConfigObject()); err != nil {
			return err
		}
	}

	return nil
}

func (r *KuadrantReconciler) getIstioConfigObjects(ctx context.Context, logger logr.Logger) ([]common.ConfigWrapper, error) {
	var configsToUpdate []common.ConfigWrapper

	iop := &iopv1alpha1.IstioOperator{}
	iopKey := client.ObjectKey{Name: controlPlaneProviderName(), Namespace: controlPlaneProviderNamespace()}
	if err := r.GetResource(ctx, iopKey, iop); err != nil {
		logger.V(1).Info("failed to get istiooperator object", "key", iopKey, "err", err)
		if apimeta.IsNoMatchError(err) {
			// return nil and nil if there's no istiooperator CRD, means istio is not installed
			return nil, nil
		} else if !apierrors.IsNotFound(err) {
			// return nil and err if there's an error other than not found (no istiooperator CR)
			return nil, err
		}
	} else {
		configsToUpdate = append(configsToUpdate, istio.NewOperatorWrapper(iop))
	}

	istioConfigMap := &corev1.ConfigMap{}
	if err := r.GetResource(ctx, client.ObjectKey{Name: controlPlaneConfigMapName(), Namespace: controlPlaneProviderNamespace()}, istioConfigMap); err != nil {
		logger.V(1).Info("failed to get istio configMap", "key", iopKey, "err", err)
		return configsToUpdate, err
	}
	configsToUpdate = append(configsToUpdate, istio.NewConfigMapWrapper(istioConfigMap))
	return configsToUpdate, nil
}

func (r *KuadrantReconciler) registerServiceMeshMember(ctx context.Context, kObj *kuadrantv1beta1.Kuadrant) error {
	member := buildServiceMeshMember(kObj)
	err := r.SetOwnerReference(kObj, member)
	if err != nil {
		return err
	}

<<<<<<< HEAD
	return nil
}

func (r *KuadrantReconciler) registerServiceMeshMember(ctx context.Context, kObj *kuadrantv1beta1.Kuadrant) error {
	member := buildServiceMeshMember(kObj)
	err := r.SetOwnerReference(kObj, member)
	if err != nil {
		return err
	}

=======
>>>>>>> 1cd8e4b0
	return r.ReconcileResource(ctx, &maistrav1.ServiceMeshMember{}, member, reconcilers.CreateOnlyMutator)
}

func (r *KuadrantReconciler) reconcileSpec(ctx context.Context, kObj *kuadrantv1beta1.Kuadrant) (ctrl.Result, error) {
	if err := r.registerExternalAuthorizer(ctx, kObj); err != nil {
		return ctrl.Result{}, err
	}

	if err := r.reconcileLimitador(ctx, kObj); err != nil {
		return ctrl.Result{}, err
	}

	if err := r.reconcileAuthorino(ctx, kObj); err != nil {
		return ctrl.Result{}, err
	}

	return ctrl.Result{}, nil
}

func controlPlaneProviderName() string {
	return common.FetchEnv("ISTIOOPERATOR_NAME", "istiocontrolplane")
}

func controlPlaneConfigMapName() string {
	return common.FetchEnv("ISTIOCONFIGMAP_NAME", "istio")
}

func controlPlaneProviderNamespace() string {
	return common.FetchEnv("ISTIOOPERATOR_NAMESPACE", "istio-system")
}

func buildServiceMeshMember(kObj *kuadrantv1beta1.Kuadrant) *maistrav1.ServiceMeshMember {
	return &maistrav1.ServiceMeshMember{
		TypeMeta: metav1.TypeMeta{
			Kind:       "ServiceMeshMember",
			APIVersion: maistrav1.SchemeGroupVersion.String(),
		},
		ObjectMeta: metav1.ObjectMeta{
			Name:      "default",
			Namespace: kObj.Namespace,
<<<<<<< HEAD
		},
		Spec: maistrav1.ServiceMeshMemberSpec{
			ControlPlaneRef: maistrav1.ServiceMeshControlPlaneRef{
				Name:      controlPlaneProviderName(),
				Namespace: controlPlaneProviderNamespace(),
			},
=======
>>>>>>> 1cd8e4b0
		},
		Spec: maistrav1.ServiceMeshMemberSpec{
			ControlPlaneRef: maistrav1.ServiceMeshControlPlaneRef{
				Name:      controlPlaneProviderName(),
				Namespace: controlPlaneProviderNamespace(),
			},
		},
	}
}

func (r *KuadrantReconciler) reconcileClusterGateways(ctx context.Context, kObj *kuadrantv1beta1.Kuadrant) error {
	// TODO: After the RFC defined, we might want to get the gw to label/annotate from Kuadrant.Spec or manual labeling/annotation
	gwList := &gatewayapiv1beta1.GatewayList{}
	if err := r.Client().List(ctx, gwList); err != nil {
		return err
	}
	errGroup, gctx := errgroup.WithContext(ctx)

	for i := range gwList.Items {
		gw := &gwList.Items[i]
		if !common.IsKuadrantManaged(gw) {
			common.AnnotateObject(gw, kObj.Namespace)
			errGroup.Go(func() error {
				select {
				case <-gctx.Done():
					// context cancelled
					return nil
				default:
					if err := r.Client().Update(ctx, gw); err != nil {
						return err
					}
					return nil
				}
			})
		}
	}

	if err := errGroup.Wait(); err != nil {
		return err
	}
	return nil
}

func (r *KuadrantReconciler) removeAnnotationFromGateways(ctx context.Context, kObj *kuadrantv1beta1.Kuadrant) error {
	gwList := &gatewayapiv1beta1.GatewayList{}
	if err := r.Client().List(ctx, gwList); err != nil {
		return err
	}
	errGroup, gctx := errgroup.WithContext(ctx)

	for i := range gwList.Items {
		gw := &gwList.Items[i]
		errGroup.Go(func() error {
			select {
			case <-gctx.Done():
				// context cancelled
				return nil
			default:
				// When RFC defined, we could indicate which gateways based on a specific annotation/label
				common.DeleteKuadrantAnnotationFromGateway(gw, kObj.Namespace)
				if err := r.Client().Update(ctx, gw); err != nil {
					return err
				}
				return nil
			}
		})
	}

	if err := errGroup.Wait(); err != nil {
		return err
	}
	return nil
}

func (r *KuadrantReconciler) reconcileLimitador(ctx context.Context, kObj *kuadrantv1beta1.Kuadrant) error {
	limitador := &limitadorv1alpha1.Limitador{
		TypeMeta: metav1.TypeMeta{
			Kind:       "Limitador",
			APIVersion: "limitador.kuadrant.io/v1alpha1",
		},
		ObjectMeta: metav1.ObjectMeta{
			Name:      common.LimitadorName,
			Namespace: kObj.Namespace,
		},
		Spec: limitadorv1alpha1.LimitadorSpec{},
	}

	err := r.SetOwnerReference(kObj, limitador)
	if err != nil {
		return err
	}

	return r.ReconcileResource(ctx, &limitadorv1alpha1.Limitador{}, limitador, reconcilers.CreateOnlyMutator)
}

func (r *KuadrantReconciler) reconcileAuthorino(ctx context.Context, kObj *kuadrantv1beta1.Kuadrant) error {
	tmpFalse := false
	authorino := &authorinov1beta1.Authorino{
		TypeMeta: metav1.TypeMeta{
			Kind:       "Authorino",
			APIVersion: "operator.authorino.kuadrant.io/v1beta1",
		},
		ObjectMeta: metav1.ObjectMeta{
			Name:      "authorino",
			Namespace: kObj.Namespace,
		},
		Spec: authorinov1beta1.AuthorinoSpec{
			ClusterWide: true,
			Listener: authorinov1beta1.Listener{
				Tls: authorinov1beta1.Tls{
					Enabled: &tmpFalse,
				},
			},
			OIDCServer: authorinov1beta1.OIDCServer{
				Tls: authorinov1beta1.Tls{
					Enabled: &tmpFalse,
				},
			},
		},
	}

	err := r.SetOwnerReference(kObj, authorino)
	if err != nil {
		return err
	}

	return r.ReconcileResource(ctx, &authorinov1beta1.Authorino{}, authorino, reconcilers.CreateOnlyMutator)
}

// SetupWithManager sets up the controller with the Manager.
func (r *KuadrantReconciler) SetupWithManager(mgr ctrl.Manager) error {
	return ctrl.NewControllerManagedBy(mgr).
		For(&kuadrantv1beta1.Kuadrant{}).
		Owns(&appsv1.Deployment{}).
		Owns(&limitadorv1alpha1.Limitador{}).
		Owns(&authorinov1beta1.Authorino{}).
		Complete(r)
}<|MERGE_RESOLUTION|>--- conflicted
+++ resolved
@@ -102,7 +102,7 @@
 	if kObj.GetDeletionTimestamp() != nil && controllerutil.ContainsFinalizer(kObj, kuadrantFinalizer) {
 		logger.V(1).Info("Handling removal of kuadrant object")
 
-		if err := r.unregisterExternalAuthorizer(ctx); err != nil {
+		if err := r.unregisterExternalAuthorizer(ctx, kObj); err != nil {
 			return ctrl.Result{}, err
 		}
 
@@ -160,18 +160,13 @@
 	return ctrl.Result{}, nil
 }
 
-func (r *KuadrantReconciler) unregisterExternalAuthorizer(ctx context.Context) error {
+func (r *KuadrantReconciler) unregisterExternalAuthorizer(ctx context.Context, kObj *kuadrantv1beta1.Kuadrant) error {
 	logger, _ := logr.FromContext(ctx)
 
 	isIstioInstalled, err := r.unregisterExternalAuthorizerIstio(ctx, kObj)
 
-<<<<<<< HEAD
-	if err != nil && apimeta.IsNoMatchError(err) {
-		err = r.unregisterExternalAuthorizerOSSM(ctx)
-=======
 	if err == nil && !isIstioInstalled {
 		err = r.unregisterExternalAuthorizerOSSM(ctx, kObj)
->>>>>>> 1cd8e4b0
 	}
 
 	if err != nil {
@@ -211,7 +206,7 @@
 	return true, nil
 }
 
-func (r *KuadrantReconciler) unregisterExternalAuthorizerOSSM(ctx context.Context) error {
+func (r *KuadrantReconciler) unregisterExternalAuthorizerOSSM(ctx context.Context, kObj *kuadrantv1beta1.Kuadrant) error {
 	logger, _ := logr.FromContext(ctx)
 
 	smcp := &maistrav2.ServiceMeshControlPlane{}
@@ -358,19 +353,6 @@
 		return err
 	}
 
-<<<<<<< HEAD
-	return nil
-}
-
-func (r *KuadrantReconciler) registerServiceMeshMember(ctx context.Context, kObj *kuadrantv1beta1.Kuadrant) error {
-	member := buildServiceMeshMember(kObj)
-	err := r.SetOwnerReference(kObj, member)
-	if err != nil {
-		return err
-	}
-
-=======
->>>>>>> 1cd8e4b0
 	return r.ReconcileResource(ctx, &maistrav1.ServiceMeshMember{}, member, reconcilers.CreateOnlyMutator)
 }
 
@@ -411,15 +393,6 @@
 		ObjectMeta: metav1.ObjectMeta{
 			Name:      "default",
 			Namespace: kObj.Namespace,
-<<<<<<< HEAD
-		},
-		Spec: maistrav1.ServiceMeshMemberSpec{
-			ControlPlaneRef: maistrav1.ServiceMeshControlPlaneRef{
-				Name:      controlPlaneProviderName(),
-				Namespace: controlPlaneProviderNamespace(),
-			},
-=======
->>>>>>> 1cd8e4b0
 		},
 		Spec: maistrav1.ServiceMeshMemberSpec{
 			ControlPlaneRef: maistrav1.ServiceMeshControlPlaneRef{
