--- conflicted
+++ resolved
@@ -1,20 +1,5 @@
 # The DNSPolicy Custom Resource Definition (CRD)
 
-<<<<<<< HEAD
-=======
-- [DNSPolicy](#DNSPolicy)
-- [DNSPolicySpec](#dnspolicyspec)
-  - [ExcludeAddresses](#excludeaddresses)
-  - [ProviderRefs](#providerrefs)
-  - [HealthCheckSpec](#healthcheckspec)
-  - [LoadBalancingSpec](#loadbalancingspec)
-    - [LoadBalancingWeighted](#loadbalancingweighted)
-      - [CustomWeight](#customweight)
-    - [LoadBalancingGeo](#loadbalancinggeo)
-- [DNSPolicyStatus](#dnspolicystatus)
-  - [HealthCheckStatus](#healthcheckstatus)
-
->>>>>>> 138fe35a
 ## DNSPolicy
 
 | **Field** | **Type**                                       | **Required** | **Description**                                |
