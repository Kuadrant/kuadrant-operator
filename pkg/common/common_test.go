//go:build unit

package common

import (
	"fmt"
	"os"
	"reflect"
	"testing"

	"sigs.k8s.io/controller-runtime/pkg/client"
	gatewayapiv1alpha2 "sigs.k8s.io/gateway-api/apis/v1alpha2"
)

func TestValidSubdomains(t *testing.T) {
	testCases := []struct {
		name             string
		domains          []string
		subdomains       []string
		expected         bool
		expectedHostname string
	}{
		{"nil", nil, nil, true, ""},
		{"nil subdomains", []string{"*.example.com"}, nil, true, ""},
		{"nil domains", nil, []string{"*.example.com"}, false, "*.example.com"},
		{"dot matters", []string{"*.example.com"}, []string{"example.com"}, false, "example.com"},
		{"dot matters2", []string{"example.com"}, []string{"*.example.com"}, false, "*.example.com"},
		{"happy path", []string{"*.example.com", "*.net"}, []string{"*.other.net", "test.example.com"}, true, ""},
		{"not all match", []string{"*.example.com", "*.net"}, []string{"*.other.com", "*.example.com"}, false, "*.other.com"},
		{"wildcard in subdomains does not match", []string{"*.example.com", "*.net"}, []string{"*", "*.example.com"}, false, "*"},
		{"wildcard in domains matches all", []string{"*", "*.net"}, []string{"*.net", "*.example.com"}, true, ""},
	}

	for _, tc := range testCases {
		t.Run(tc.name, func(subT *testing.T) {
			valid, hostname := ValidSubdomains(tc.domains, tc.subdomains)
			if valid != tc.expected {
				subT.Errorf("expected (%t), got (%t)", tc.expected, valid)
			}
			if hostname != tc.expectedHostname {
				subT.Errorf("expected hostname (%s), got (%s)", tc.expectedHostname, hostname)
			}
		})
	}
}

func TestFind(t *testing.T) {
	s := []string{"a", "ab", "abc"}

	if r, found := Find(s, func(el string) bool { return el == "ab" }); !found || r == nil || *r != "ab" {
		t.Error("should have found 'ab' in the slice")
	}

	if r, found := Find(s, func(el string) bool { return len(el) <= 3 }); !found || r == nil || *r != "a" {
		t.Error("should have found 'a' in the slice")
	}

	if r, found := Find(s, func(el string) bool { return len(el) >= 3 }); !found || r == nil || *r != "abc" {
		t.Error("should have found 'abc' in the slice")
	}

	if r, found := Find(s, func(el string) bool { return len(el) == 4 }); found || r != nil {
		t.Error("should not have found anything in the slice")
	}

	i := []int{1, 2, 3}

	if r, found := Find(i, func(el int) bool { return el/3 == 1 }); !found || r == nil || *r != 3 {
		t.Error("should have found 3 in the slice")
	}

	if r, found := Find(i, func(el int) bool { return el == 75 }); found || r != nil {
		t.Error("should not have found anything in the slice")
	}
}

func TestFetchEnv(t *testing.T) {
	t.Run("when env var exists & has a value different from the default value then return the env var value", func(t *testing.T) {
		key := "LOG_LEVEL"
		defaultVal := "info"
		val := "debug"
		os.Setenv(key, val)
		defer os.Unsetenv(key)

		result := FetchEnv(key, defaultVal)

		if result != val {
			t.Errorf("Expected %v, but got %v", val, result)
		}
	})
	t.Run("when env var exists but has an empty value then return the empty value", func(t *testing.T) {
		key := "LOG_MODE"
		defaultVal := "production"
		val := ""
		os.Setenv(key, val)
		defer os.Unsetenv(key)

		result := FetchEnv(key, defaultVal)

		if result != val {
			t.Errorf("Expected %v, but got %v", val, result)
		}
	})
	t.Run("when env var does not exist & the default value is used then return the default value", func(t *testing.T) {
		key := "LOG_MODE"
		defaultVal := "production"

		result := FetchEnv(key, defaultVal)

		if result != defaultVal {
			t.Errorf("Expected %v, but got %v", defaultVal, result)
		}
	})
	t.Run("when default value is an empty string then return an empty string", func(t *testing.T) {
		key := "LOG_MODE"
		defaultVal := ""

		result := FetchEnv(key, defaultVal)

		if result != defaultVal {
			t.Errorf("Expected %v, but got %v", defaultVal, result)
		}
	})
}

func TestGetDefaultIfNil(t *testing.T) {
	t.Run("when value is non-nil pointer type and default value is provided then return value", func(t *testing.T) {
		val := "test"
		def := "default"

		result := GetDefaultIfNil(&val, def)

		if result != val {
			t.Errorf("Expected %v, but got %v", val, result)
		}
	})
	t.Run("when value is nil pointer type and default value is provided then return default value", func(t *testing.T) {
		var val *string
		def := "default"

		result := GetDefaultIfNil(val, def)

		if result != def {
			t.Errorf("Expected %v, but got %v", def, result)
		}
	})
}

func TestGetEmptySliceIfNil(t *testing.T) {
	t.Run("when a non-nil slice is provided then return same slice", func(t *testing.T) {
		value := []int{1, 2, 3}
		expected := value

		result := GetEmptySliceIfNil(value)

		if !reflect.DeepEqual(result, expected) {
			t.Errorf("Expected %v, but got %v", expected, result)
		}
	})

	t.Run("when a nil slice is provided then return an empty slice of the same type", func(t *testing.T) {
		var value []int
		expected := []int{}

		result := GetEmptySliceIfNil(value)

		if !reflect.DeepEqual(result, expected) {
			t.Errorf("Expected %v, but got %v", expected, result)
		}
	})
}

func TestNamespacedNameToObjectKey(t *testing.T) {
	t.Run("when a namespaced name is provided then return an ObjectKey with corresponding namespace and name", func(t *testing.T) {
		namespacedName := "test-namespace/test-name"
		defaultNamespace := "default"

		result := NamespacedNameToObjectKey(namespacedName, defaultNamespace)

		expected := client.ObjectKey{Name: "test-name", Namespace: "test-namespace"}
		if !reflect.DeepEqual(result, expected) {
			t.Errorf("Expected %v, but got %v", expected, result)
		}
	})

	t.Run("when only a name is provided then return an ObjectKey with the default namespace and provided name", func(t *testing.T) {
		namespacedName := "test-name"
		defaultNamespace := "default"

		result := NamespacedNameToObjectKey(namespacedName, defaultNamespace)

		expected := client.ObjectKey{Name: "test-name", Namespace: "default"}
		if !reflect.DeepEqual(result, expected) {
			t.Errorf("Expected %v, but got %v", expected, result)
		}
	})

	t.Run("when an empty string is provided, then return an ObjectKey with default namespace and empty name", func(t *testing.T) {
		namespacedName := ""
		defaultNamespace := "default"

		result := NamespacedNameToObjectKey(namespacedName, defaultNamespace)

		expected := client.ObjectKey{Name: "", Namespace: "default"}
		if !reflect.DeepEqual(result, expected) {
			t.Errorf("Expected %v, but got %v", expected, result)
		}
	})
}

<<<<<<< HEAD
func TestUnMarshallLimitNamespace(t *testing.T) {
	testCases := []struct {
		name           string
		namespace      string
		expectedKey    client.ObjectKey
		expectedDomain string
		expectedError  bool
	}{
		{
			name:           "when namespace is valid and contains both namespace and domain then return the correct values",
			namespace:      "exampleNS/exampleGW#domain.com",
			expectedKey:    client.ObjectKey{Name: "exampleGW", Namespace: "exampleNS"},
			expectedDomain: "domain.com",
			expectedError:  false,
		},
		{
			name:           "when namespace is invalid (no '#domain') then return an error",
			namespace:      "exampleNS/exampleGW",
			expectedKey:    client.ObjectKey{},
			expectedDomain: "",
			expectedError:  true,
		},
		{
			name:           "when namespace contains more than one '#' then return an error",
			namespace:      "exampleNS/exampleGW#domain.com#extra",
			expectedKey:    client.ObjectKey{},
			expectedDomain: "",
			expectedError:  true,
		},
		{
			name:           "when namespace missing both namespace and gateway parts then return an error",
			namespace:      "#domain.com",
			expectedKey:    client.ObjectKey{},
			expectedDomain: "",
			expectedError:  true,
		},
		{
			name:           "when namespace has no gateway name then return an error",
			namespace:      "exampleNS/#domain.com",
			expectedKey:    client.ObjectKey{},
			expectedDomain: "",
			expectedError:  true,
		},
		{
			name:           "when namespace has no domain name then return an error",
			namespace:      "exampleNS/exampleGW#",
			expectedKey:    client.ObjectKey{},
			expectedDomain: "",
			expectedError:  true,
		},
		{
			name:           "when namespace only has gateway name (missing 'namespace/') and domain then return an error",
			namespace:      "exampleGW#domain.com",
			expectedKey:    client.ObjectKey{},
			expectedDomain: "",
			expectedError:  true,
		},
		{
			name:           "when namespace only has namespace name (missing '/gwName') and domain then return an error",
			namespace:      "exampleNS#domain.com",
			expectedKey:    client.ObjectKey{},
			expectedDomain: "",
			expectedError:  true,
=======
func TestContains(t *testing.T) {
	testCases := []struct {
		name     string
		slice    []string
		target   string
		expected bool
	}{
		{
			name:     "when slice has one target item then return true",
			slice:    []string{"test-gw"},
			target:   "test-gw",
			expected: true,
		},
		{
			name:     "when slice is empty then return false",
			slice:    []string{},
			target:   "test-gw",
			expected: false,
		},
		{
			name:     "when target is in a slice then return true",
			slice:    []string{"test-gw1", "test-gw2", "test-gw3"},
			target:   "test-gw2",
			expected: true,
		},
		{
			name:     "when no target in a slice then return false",
			slice:    []string{"test-gw1", "test-gw2", "test-gw3"},
			target:   "test-gw4",
			expected: false,
>>>>>>> e22eff65
		},
	}

	for _, tc := range testCases {
		t.Run(tc.name, func(t *testing.T) {
<<<<<<< HEAD
			key, domain, err := UnMarshallLimitNamespace(tc.namespace)

			if tc.expectedError {
				if err == nil {
					t.Errorf("Expected an error, but got %v", err)
				}
			} else {
				if err != nil {
					t.Errorf("Unexpected error: %v", err)
				}

				if key != tc.expectedKey {
					t.Errorf("Expected %v, but got %v", tc.expectedKey, key)
				}

				if domain != tc.expectedDomain {
					t.Errorf("Expected %v, but got %v", tc.expectedDomain, domain)
				}
			}
		})
	}
}

func TestMarshallNamespace(t *testing.T) {
	testCases := []struct {
		name     string
		gwKey    client.ObjectKey
		domain   string
		expected string
	}{
		{
			name: "when input is valid then return expected output",
			gwKey: client.ObjectKey{
				Namespace: "test",
				Name:      "myGwName",
			},
			domain:   "example.com",
			expected: "test/myGwName#example.com",
		},
		{
			name:     "when input is empty then return expected output",
			gwKey:    client.ObjectKey{},
			domain:   "",
			expected: "/#",
		},
		{
			name: "when input contains special characters then return expected output",
			gwKey: client.ObjectKey{
				Namespace: "test",
				Name:      "myG.w-N*ame",
			},
			domain:   "example%-com",
			expected: "test/myG.w-N*ame#example%-com",
		},
	}

	for _, tc := range testCases {
		t.Run(tc.name, func(t *testing.T) {
			result := MarshallNamespace(tc.gwKey, tc.domain)
			if !reflect.DeepEqual(result, tc.expected) {
				t.Errorf("Expected %v, but got %v", tc.expected, result)
			}
		})
	}
}

func TestUnMarshallObjectKey(t *testing.T) {
	testCases := []struct {
		name           string
		input          string
		expectedOutput client.ObjectKey
		expectedError  error
	}{
		{
			name:           "when valid key string then return valid ObjectKey",
			input:          "default/object1",
			expectedOutput: client.ObjectKey{Namespace: "default", Name: "object1"},
			expectedError:  nil,
		},
		{
			name:           "when valid key string with non-default namespace then return valid ObjectKey",
			input:          "kube-system/object2",
			expectedOutput: client.ObjectKey{Namespace: "kube-system", Name: "object2"},
			expectedError:  nil,
		},
		{
			name:           "when invalid namespace and name then return empty ObjectKey and error",
			input:          "invalid",
			expectedOutput: client.ObjectKey{},
			expectedError:  fmt.Errorf("failed to split on %s: 'invalid'", string(NamespaceSeparator)),
		},
		{
			name:           "when '#' separator used instead of '/' then return an error",
			input:          "default#object1",
			expectedOutput: client.ObjectKey{},
			expectedError:  fmt.Errorf("failed to split on %s: 'default#object1'", string(NamespaceSeparator)),
		},
		{
			name:           "when input string is empty then return an error",
			input:          "",
			expectedOutput: client.ObjectKey{},
			expectedError:  fmt.Errorf("failed to split on %s: ''", string(NamespaceSeparator)),
		},
		{
			name:           "when empty namespace and name then return valid empty ObjectKey",
			input:          "/",
			expectedOutput: client.ObjectKey{},
			expectedError:  nil,
		},
	}

	for _, tc := range testCases {
		t.Run(tc.name, func(t *testing.T) {
			output, err := UnMarshallObjectKey(tc.input)

			if err != nil && tc.expectedError == nil {
				t.Errorf("unexpected error: got %v, want nil", err)
			} else if err == nil && tc.expectedError != nil {
				t.Errorf("expected error but got nil")
			} else if err != nil && tc.expectedError != nil && err.Error() != tc.expectedError.Error() {
				t.Errorf("unexpected error: got '%v', want '%v'", err, tc.expectedError)
			}

			if output != tc.expectedOutput {
				t.Errorf("unexpected output: got %v, want %v", output, tc.expectedOutput)
			}
		})
	}
}

func TestHostnamesToStrings(t *testing.T) {
	testCases := []struct {
		name           string
		inputHostnames []gatewayapiv1alpha2.Hostname
		expectedOutput []string
	}{
		{
			name:           "when input is empty then return empty output",
			inputHostnames: []gatewayapiv1alpha2.Hostname{},
			expectedOutput: []string{},
		},
		{
			name:           "when input has a single precise hostname then return a single string",
			inputHostnames: []gatewayapiv1alpha2.Hostname{"example.com"},
			expectedOutput: []string{"example.com"},
		},
		{
			name:           "when input has multiple precise hostnames then return the corresponding strings",
			inputHostnames: []gatewayapiv1alpha2.Hostname{"example.com", "test.com", "localhost"},
			expectedOutput: []string{"example.com", "test.com", "localhost"},
		},
		{
			name:           "when input has a wildcard hostname then return the wildcard string",
			inputHostnames: []gatewayapiv1alpha2.Hostname{"*.example.com"},
			expectedOutput: []string{"*.example.com"},
		},
		{
			name:           "when input has both precise and wildcard hostnames then return the corresponding strings",
			inputHostnames: []gatewayapiv1alpha2.Hostname{"example.com", "*.test.com"},
			expectedOutput: []string{"example.com", "*.test.com"},
=======
			if Contains(tc.slice, tc.target) != tc.expected {
				t.Errorf("when slice=%v and target=%s, expected=%v, but got=%v", tc.slice, tc.target, tc.expected, !tc.expected)
			}
		})
	}
}

func TestMap(t *testing.T) {
	slice1 := []int{1, 2, 3, 4}
	f1 := func(x int) int { return x + 1 }
	expected1 := []int{2, 3, 4, 5}
	result1 := Map(slice1, f1)
	t.Run("when mapping an int slice with an increment function then return new slice with the incremented values", func(t *testing.T) {
		if !reflect.DeepEqual(result1, expected1) {
			t.Errorf("result1 = %v; expected %v", result1, expected1)
		}
	})

	slice2 := []string{"hello", "world", "buz", "a"}
	f2 := func(s string) int { return len(s) }
	expected2 := []int{5, 5, 3, 1}
	result2 := Map(slice2, f2)
	t.Run("when mapping a string slice with string->int mapping then return new slice with the mapped values", func(t *testing.T) {
		if !reflect.DeepEqual(result2, expected2) {
			t.Errorf("result2 = %v; expected %v", result2, expected2)
		}
	})

	slice3 := []int{}
	f3 := func(x int) float32 { return float32(x) / 2 }
	expected3 := []float32{}
	result3 := Map(slice3, f3)
	t.Run("when mapping an empty int slice then return an empty slice", func(t *testing.T) {
		if !reflect.DeepEqual(result3, expected3) {
			t.Errorf("result3 = %v; expected %v", result3, expected3)
		}
	})
}

func TestSliceCopy(t *testing.T) {
	input1 := []int{1, 2, 3}
	expected1 := []int{1, 2, 3}
	output1 := SliceCopy(input1)
	t.Run("when given slice of integers then return a copy of the input slice", func(t *testing.T) {
		if !reflect.DeepEqual(output1, expected1) {
			t.Errorf("SliceCopy(%v) = %v; expected %v", input1, output1, expected1)
		}
	})

	input2 := []string{"foo", "bar", "baz"}
	expected2 := []string{"foo", "bar", "baz"}
	output2 := SliceCopy(input2)
	t.Run("when given slice of strings then return a copy of the input slice", func(t *testing.T) {
		if !reflect.DeepEqual(output2, expected2) {
			t.Errorf("SliceCopy(%v) = %v; expected %v", input2, output2, expected2)
		}
	})

	type person struct {
		name string
		age  int
	}
	input3 := []person{{"Artem", 65}, {"DD", 18}, {"Charlie", 23}}
	expected3 := []person{{"Artem", 65}, {"DD", 18}, {"Charlie", 23}}
	output3 := SliceCopy(input3)
	t.Run("when given slice of structs then return a copy of the input slice", func(t *testing.T) {
		if !reflect.DeepEqual(output3, expected3) {
			t.Errorf("SliceCopy(%v) = %v; expected %v", input3, output3, expected3)
		}
	})

	input4 := []int{1, 2, 3}
	expected4 := []int{1, 2, 3}
	output4 := SliceCopy(input4)
	t.Run("when modifying the original input slice then does not affect the returned copy", func(t *testing.T) {
		if !reflect.DeepEqual(output4, expected4) {
			t.Errorf("SliceCopy(%v) = %v; expected %v", input4, output4, expected4)
		}
		input4[0] = 4
		if reflect.DeepEqual(output4, input4) {
			t.Errorf("modifying the original input slice should not change the output slice")
		}
	})
}

func TestReverseSlice(t *testing.T) {
	input1 := []int{1, 2, 3}
	expected1 := []int{3, 2, 1}
	output1 := ReverseSlice(input1)
	t.Run("when given slice of integers then return reversed copy of the input slice", func(t *testing.T) {
		if !reflect.DeepEqual(output1, expected1) {
			t.Errorf("ReverseSlice(%v) = %v; expected %v", input1, output1, expected1)
		}
	})

	input2 := []string{"foo", "bar", "baz"}
	expected2 := []string{"baz", "bar", "foo"}
	output2 := ReverseSlice(input2)
	t.Run("when given slice of strings then return reversed copy of the input slice", func(t *testing.T) {
		if !reflect.DeepEqual(output2, expected2) {
			t.Errorf("ReverseSlice(%v) = %v; expected %v", input2, output2, expected2)
		}
	})

	input3 := []int{}
	expected3 := []int{}
	output3 := ReverseSlice(input3)
	t.Run("when given an empty slice then return empty slice", func(t *testing.T) {
		if !reflect.DeepEqual(output3, expected3) {
			t.Errorf("ReverseSlice(%v) = %v; expected %v", input3, output3, expected3)
		}
	})
}

func TestMergeMapStringString(t *testing.T) {
	testCases := []struct {
		name          string
		existing      map[string]string
		desired       map[string]string
		expected      bool
		expectedState map[string]string
	}{
		{
			name:          "when existing and desired are empty then return false and not modify the existing map",
			existing:      map[string]string{},
			desired:       map[string]string{},
			expected:      false,
			expectedState: map[string]string{},
		},
		{
			name:          "when existing is empty and desired has values then return true and set the values in the existing map",
			existing:      map[string]string{},
			desired:       map[string]string{"a": "1", "b": "2"},
			expected:      true,
			expectedState: map[string]string{"a": "1", "b": "2"},
		},
		{
			name:          "when existing has some values and desired has different/new values then return true and modify the existing map",
			existing:      map[string]string{"a": "1", "b": "2"},
			desired:       map[string]string{"a": "3", "c": "4"},
			expected:      true,
			expectedState: map[string]string{"a": "3", "b": "2", "c": "4"},
		},
		{
			name:          "when existing has all the values from desired then return false and not modify the existing map",
			existing:      map[string]string{"a": "1", "b": "2"},
			desired:       map[string]string{"a": "1", "b": "2"},
			expected:      false,
			expectedState: map[string]string{"a": "1", "b": "2"},
>>>>>>> e22eff65
		},
	}

	for _, tc := range testCases {
		t.Run(tc.name, func(t *testing.T) {
<<<<<<< HEAD
			output := HostnamesToStrings(tc.inputHostnames)
			if !reflect.DeepEqual(tc.expectedOutput, output) {
				t.Errorf("Unexpected output. Expected %v but got %v", tc.expectedOutput, output)
=======
			existingCopy := make(map[string]string, len(tc.existing))
			for k, v := range tc.existing {
				existingCopy[k] = v
			}
			modified := MergeMapStringString(&existingCopy, tc.desired)

			if modified != tc.expected {
				t.Errorf("MergeMapStringString(%v, %v) returned %v; expected %v", tc.existing, tc.desired, modified, tc.expected)
			}

			if !reflect.DeepEqual(existingCopy, tc.expectedState) {
				t.Errorf("MergeMapStringString(%v, %v) modified the existing map to %v; expected %v", tc.existing, tc.desired, existingCopy, tc.expectedState)
>>>>>>> e22eff65
			}
		})
	}
}<|MERGE_RESOLUTION|>--- conflicted
+++ resolved
@@ -208,7 +208,212 @@
 	})
 }
 
-<<<<<<< HEAD
+func TestContains(t *testing.T) {
+	testCases := []struct {
+		name     string
+		slice    []string
+		target   string
+		expected bool
+	}{
+		{
+			name:     "when slice has one target item then return true",
+			slice:    []string{"test-gw"},
+			target:   "test-gw",
+			expected: true,
+		},
+		{
+			name:     "when slice is empty then return false",
+			slice:    []string{},
+			target:   "test-gw",
+			expected: false,
+		},
+		{
+			name:     "when target is in a slice then return true",
+			slice:    []string{"test-gw1", "test-gw2", "test-gw3"},
+			target:   "test-gw2",
+			expected: true,
+		},
+		{
+			name:     "when no target in a slice then return false",
+			slice:    []string{"test-gw1", "test-gw2", "test-gw3"},
+			target:   "test-gw4",
+			expected: false,
+		},
+	}
+
+	for _, tc := range testCases {
+		t.Run(tc.name, func(t *testing.T) {
+			if Contains(tc.slice, tc.target) != tc.expected {
+				t.Errorf("when slice=%v and target=%s, expected=%v, but got=%v", tc.slice, tc.target, tc.expected, !tc.expected)
+			}
+		})
+	}
+}
+
+func TestMap(t *testing.T) {
+	slice1 := []int{1, 2, 3, 4}
+	f1 := func(x int) int { return x + 1 }
+	expected1 := []int{2, 3, 4, 5}
+	result1 := Map(slice1, f1)
+	t.Run("when mapping an int slice with an increment function then return new slice with the incremented values", func(t *testing.T) {
+		if !reflect.DeepEqual(result1, expected1) {
+			t.Errorf("result1 = %v; expected %v", result1, expected1)
+		}
+	})
+
+	slice2 := []string{"hello", "world", "buz", "a"}
+	f2 := func(s string) int { return len(s) }
+	expected2 := []int{5, 5, 3, 1}
+	result2 := Map(slice2, f2)
+	t.Run("when mapping a string slice with string->int mapping then return new slice with the mapped values", func(t *testing.T) {
+		if !reflect.DeepEqual(result2, expected2) {
+			t.Errorf("result2 = %v; expected %v", result2, expected2)
+		}
+	})
+
+	slice3 := []int{}
+	f3 := func(x int) float32 { return float32(x) / 2 }
+	expected3 := []float32{}
+	result3 := Map(slice3, f3)
+	t.Run("when mapping an empty int slice then return an empty slice", func(t *testing.T) {
+		if !reflect.DeepEqual(result3, expected3) {
+			t.Errorf("result3 = %v; expected %v", result3, expected3)
+		}
+	})
+}
+
+func TestSliceCopy(t *testing.T) {
+	input1 := []int{1, 2, 3}
+	expected1 := []int{1, 2, 3}
+	output1 := SliceCopy(input1)
+	t.Run("when given slice of integers then return a copy of the input slice", func(t *testing.T) {
+		if !reflect.DeepEqual(output1, expected1) {
+			t.Errorf("SliceCopy(%v) = %v; expected %v", input1, output1, expected1)
+		}
+	})
+
+	input2 := []string{"foo", "bar", "baz"}
+	expected2 := []string{"foo", "bar", "baz"}
+	output2 := SliceCopy(input2)
+	t.Run("when given slice of strings then return a copy of the input slice", func(t *testing.T) {
+		if !reflect.DeepEqual(output2, expected2) {
+			t.Errorf("SliceCopy(%v) = %v; expected %v", input2, output2, expected2)
+		}
+	})
+
+	type person struct {
+		name string
+		age  int
+	}
+	input3 := []person{{"Artem", 65}, {"DD", 18}, {"Charlie", 23}}
+	expected3 := []person{{"Artem", 65}, {"DD", 18}, {"Charlie", 23}}
+	output3 := SliceCopy(input3)
+	t.Run("when given slice of structs then return a copy of the input slice", func(t *testing.T) {
+		if !reflect.DeepEqual(output3, expected3) {
+			t.Errorf("SliceCopy(%v) = %v; expected %v", input3, output3, expected3)
+		}
+	})
+
+	input4 := []int{1, 2, 3}
+	expected4 := []int{1, 2, 3}
+	output4 := SliceCopy(input4)
+	t.Run("when modifying the original input slice then does not affect the returned copy", func(t *testing.T) {
+		if !reflect.DeepEqual(output4, expected4) {
+			t.Errorf("SliceCopy(%v) = %v; expected %v", input4, output4, expected4)
+		}
+		input4[0] = 4
+		if reflect.DeepEqual(output4, input4) {
+			t.Errorf("modifying the original input slice should not change the output slice")
+		}
+	})
+}
+
+func TestReverseSlice(t *testing.T) {
+	input1 := []int{1, 2, 3}
+	expected1 := []int{3, 2, 1}
+	output1 := ReverseSlice(input1)
+	t.Run("when given slice of integers then return reversed copy of the input slice", func(t *testing.T) {
+		if !reflect.DeepEqual(output1, expected1) {
+			t.Errorf("ReverseSlice(%v) = %v; expected %v", input1, output1, expected1)
+		}
+	})
+
+	input2 := []string{"foo", "bar", "baz"}
+	expected2 := []string{"baz", "bar", "foo"}
+	output2 := ReverseSlice(input2)
+	t.Run("when given slice of strings then return reversed copy of the input slice", func(t *testing.T) {
+		if !reflect.DeepEqual(output2, expected2) {
+			t.Errorf("ReverseSlice(%v) = %v; expected %v", input2, output2, expected2)
+		}
+	})
+
+	input3 := []int{}
+	expected3 := []int{}
+	output3 := ReverseSlice(input3)
+	t.Run("when given an empty slice then return empty slice", func(t *testing.T) {
+		if !reflect.DeepEqual(output3, expected3) {
+			t.Errorf("ReverseSlice(%v) = %v; expected %v", input3, output3, expected3)
+		}
+	})
+}
+
+func TestMergeMapStringString(t *testing.T) {
+	testCases := []struct {
+		name          string
+		existing      map[string]string
+		desired       map[string]string
+		expected      bool
+		expectedState map[string]string
+	}{
+		{
+			name:          "when existing and desired are empty then return false and not modify the existing map",
+			existing:      map[string]string{},
+			desired:       map[string]string{},
+			expected:      false,
+			expectedState: map[string]string{},
+		},
+		{
+			name:          "when existing is empty and desired has values then return true and set the values in the existing map",
+			existing:      map[string]string{},
+			desired:       map[string]string{"a": "1", "b": "2"},
+			expected:      true,
+			expectedState: map[string]string{"a": "1", "b": "2"},
+		},
+		{
+			name:          "when existing has some values and desired has different/new values then return true and modify the existing map",
+			existing:      map[string]string{"a": "1", "b": "2"},
+			desired:       map[string]string{"a": "3", "c": "4"},
+			expected:      true,
+			expectedState: map[string]string{"a": "3", "b": "2", "c": "4"},
+		},
+		{
+			name:          "when existing has all the values from desired then return false and not modify the existing map",
+			existing:      map[string]string{"a": "1", "b": "2"},
+			desired:       map[string]string{"a": "1", "b": "2"},
+			expected:      false,
+			expectedState: map[string]string{"a": "1", "b": "2"},
+		},
+	}
+
+	for _, tc := range testCases {
+		t.Run(tc.name, func(t *testing.T) {
+			existingCopy := make(map[string]string, len(tc.existing))
+			for k, v := range tc.existing {
+				existingCopy[k] = v
+			}
+			modified := MergeMapStringString(&existingCopy, tc.desired)
+
+			if modified != tc.expected {
+				t.Errorf("MergeMapStringString(%v, %v) returned %v; expected %v", tc.existing, tc.desired, modified, tc.expected)
+			}
+
+			if !reflect.DeepEqual(existingCopy, tc.expectedState) {
+				t.Errorf("MergeMapStringString(%v, %v) modified the existing map to %v; expected %v", tc.existing, tc.desired, existingCopy, tc.expectedState)
+			}
+		})
+	}
+}
+
 func TestUnMarshallLimitNamespace(t *testing.T) {
 	testCases := []struct {
 		name           string
@@ -272,44 +477,11 @@
 			expectedKey:    client.ObjectKey{},
 			expectedDomain: "",
 			expectedError:  true,
-=======
-func TestContains(t *testing.T) {
-	testCases := []struct {
-		name     string
-		slice    []string
-		target   string
-		expected bool
-	}{
-		{
-			name:     "when slice has one target item then return true",
-			slice:    []string{"test-gw"},
-			target:   "test-gw",
-			expected: true,
-		},
-		{
-			name:     "when slice is empty then return false",
-			slice:    []string{},
-			target:   "test-gw",
-			expected: false,
-		},
-		{
-			name:     "when target is in a slice then return true",
-			slice:    []string{"test-gw1", "test-gw2", "test-gw3"},
-			target:   "test-gw2",
-			expected: true,
-		},
-		{
-			name:     "when no target in a slice then return false",
-			slice:    []string{"test-gw1", "test-gw2", "test-gw3"},
-			target:   "test-gw4",
-			expected: false,
->>>>>>> e22eff65
 		},
 	}
 
 	for _, tc := range testCases {
 		t.Run(tc.name, func(t *testing.T) {
-<<<<<<< HEAD
 			key, domain, err := UnMarshallLimitNamespace(tc.namespace)
 
 			if tc.expectedError {
@@ -470,180 +642,14 @@
 			name:           "when input has both precise and wildcard hostnames then return the corresponding strings",
 			inputHostnames: []gatewayapiv1alpha2.Hostname{"example.com", "*.test.com"},
 			expectedOutput: []string{"example.com", "*.test.com"},
-=======
-			if Contains(tc.slice, tc.target) != tc.expected {
-				t.Errorf("when slice=%v and target=%s, expected=%v, but got=%v", tc.slice, tc.target, tc.expected, !tc.expected)
-			}
-		})
-	}
-}
-
-func TestMap(t *testing.T) {
-	slice1 := []int{1, 2, 3, 4}
-	f1 := func(x int) int { return x + 1 }
-	expected1 := []int{2, 3, 4, 5}
-	result1 := Map(slice1, f1)
-	t.Run("when mapping an int slice with an increment function then return new slice with the incremented values", func(t *testing.T) {
-		if !reflect.DeepEqual(result1, expected1) {
-			t.Errorf("result1 = %v; expected %v", result1, expected1)
-		}
-	})
-
-	slice2 := []string{"hello", "world", "buz", "a"}
-	f2 := func(s string) int { return len(s) }
-	expected2 := []int{5, 5, 3, 1}
-	result2 := Map(slice2, f2)
-	t.Run("when mapping a string slice with string->int mapping then return new slice with the mapped values", func(t *testing.T) {
-		if !reflect.DeepEqual(result2, expected2) {
-			t.Errorf("result2 = %v; expected %v", result2, expected2)
-		}
-	})
-
-	slice3 := []int{}
-	f3 := func(x int) float32 { return float32(x) / 2 }
-	expected3 := []float32{}
-	result3 := Map(slice3, f3)
-	t.Run("when mapping an empty int slice then return an empty slice", func(t *testing.T) {
-		if !reflect.DeepEqual(result3, expected3) {
-			t.Errorf("result3 = %v; expected %v", result3, expected3)
-		}
-	})
-}
-
-func TestSliceCopy(t *testing.T) {
-	input1 := []int{1, 2, 3}
-	expected1 := []int{1, 2, 3}
-	output1 := SliceCopy(input1)
-	t.Run("when given slice of integers then return a copy of the input slice", func(t *testing.T) {
-		if !reflect.DeepEqual(output1, expected1) {
-			t.Errorf("SliceCopy(%v) = %v; expected %v", input1, output1, expected1)
-		}
-	})
-
-	input2 := []string{"foo", "bar", "baz"}
-	expected2 := []string{"foo", "bar", "baz"}
-	output2 := SliceCopy(input2)
-	t.Run("when given slice of strings then return a copy of the input slice", func(t *testing.T) {
-		if !reflect.DeepEqual(output2, expected2) {
-			t.Errorf("SliceCopy(%v) = %v; expected %v", input2, output2, expected2)
-		}
-	})
-
-	type person struct {
-		name string
-		age  int
-	}
-	input3 := []person{{"Artem", 65}, {"DD", 18}, {"Charlie", 23}}
-	expected3 := []person{{"Artem", 65}, {"DD", 18}, {"Charlie", 23}}
-	output3 := SliceCopy(input3)
-	t.Run("when given slice of structs then return a copy of the input slice", func(t *testing.T) {
-		if !reflect.DeepEqual(output3, expected3) {
-			t.Errorf("SliceCopy(%v) = %v; expected %v", input3, output3, expected3)
-		}
-	})
-
-	input4 := []int{1, 2, 3}
-	expected4 := []int{1, 2, 3}
-	output4 := SliceCopy(input4)
-	t.Run("when modifying the original input slice then does not affect the returned copy", func(t *testing.T) {
-		if !reflect.DeepEqual(output4, expected4) {
-			t.Errorf("SliceCopy(%v) = %v; expected %v", input4, output4, expected4)
-		}
-		input4[0] = 4
-		if reflect.DeepEqual(output4, input4) {
-			t.Errorf("modifying the original input slice should not change the output slice")
-		}
-	})
-}
-
-func TestReverseSlice(t *testing.T) {
-	input1 := []int{1, 2, 3}
-	expected1 := []int{3, 2, 1}
-	output1 := ReverseSlice(input1)
-	t.Run("when given slice of integers then return reversed copy of the input slice", func(t *testing.T) {
-		if !reflect.DeepEqual(output1, expected1) {
-			t.Errorf("ReverseSlice(%v) = %v; expected %v", input1, output1, expected1)
-		}
-	})
-
-	input2 := []string{"foo", "bar", "baz"}
-	expected2 := []string{"baz", "bar", "foo"}
-	output2 := ReverseSlice(input2)
-	t.Run("when given slice of strings then return reversed copy of the input slice", func(t *testing.T) {
-		if !reflect.DeepEqual(output2, expected2) {
-			t.Errorf("ReverseSlice(%v) = %v; expected %v", input2, output2, expected2)
-		}
-	})
-
-	input3 := []int{}
-	expected3 := []int{}
-	output3 := ReverseSlice(input3)
-	t.Run("when given an empty slice then return empty slice", func(t *testing.T) {
-		if !reflect.DeepEqual(output3, expected3) {
-			t.Errorf("ReverseSlice(%v) = %v; expected %v", input3, output3, expected3)
-		}
-	})
-}
-
-func TestMergeMapStringString(t *testing.T) {
-	testCases := []struct {
-		name          string
-		existing      map[string]string
-		desired       map[string]string
-		expected      bool
-		expectedState map[string]string
-	}{
-		{
-			name:          "when existing and desired are empty then return false and not modify the existing map",
-			existing:      map[string]string{},
-			desired:       map[string]string{},
-			expected:      false,
-			expectedState: map[string]string{},
-		},
-		{
-			name:          "when existing is empty and desired has values then return true and set the values in the existing map",
-			existing:      map[string]string{},
-			desired:       map[string]string{"a": "1", "b": "2"},
-			expected:      true,
-			expectedState: map[string]string{"a": "1", "b": "2"},
-		},
-		{
-			name:          "when existing has some values and desired has different/new values then return true and modify the existing map",
-			existing:      map[string]string{"a": "1", "b": "2"},
-			desired:       map[string]string{"a": "3", "c": "4"},
-			expected:      true,
-			expectedState: map[string]string{"a": "3", "b": "2", "c": "4"},
-		},
-		{
-			name:          "when existing has all the values from desired then return false and not modify the existing map",
-			existing:      map[string]string{"a": "1", "b": "2"},
-			desired:       map[string]string{"a": "1", "b": "2"},
-			expected:      false,
-			expectedState: map[string]string{"a": "1", "b": "2"},
->>>>>>> e22eff65
 		},
 	}
 
 	for _, tc := range testCases {
 		t.Run(tc.name, func(t *testing.T) {
-<<<<<<< HEAD
 			output := HostnamesToStrings(tc.inputHostnames)
 			if !reflect.DeepEqual(tc.expectedOutput, output) {
 				t.Errorf("Unexpected output. Expected %v but got %v", tc.expectedOutput, output)
-=======
-			existingCopy := make(map[string]string, len(tc.existing))
-			for k, v := range tc.existing {
-				existingCopy[k] = v
-			}
-			modified := MergeMapStringString(&existingCopy, tc.desired)
-
-			if modified != tc.expected {
-				t.Errorf("MergeMapStringString(%v, %v) returned %v; expected %v", tc.existing, tc.desired, modified, tc.expected)
-			}
-
-			if !reflect.DeepEqual(existingCopy, tc.expectedState) {
-				t.Errorf("MergeMapStringString(%v, %v) modified the existing map to %v; expected %v", tc.existing, tc.desired, existingCopy, tc.expectedState)
->>>>>>> e22eff65
 			}
 		})
 	}
