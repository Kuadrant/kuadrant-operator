--- conflicted
+++ resolved
@@ -9,10 +9,6 @@
 	_struct "github.com/golang/protobuf/ptypes/struct"
 	istioclientgoextensionv1alpha1 "istio.io/client-go/pkg/apis/extensions/v1alpha1"
 	"sigs.k8s.io/controller-runtime/pkg/client"
-<<<<<<< HEAD
-	gatewayapiv1alpha2 "sigs.k8s.io/gateway-api/apis/v1alpha2"
-=======
->>>>>>> 3f21f814
 	gatewayapiv1beta1 "sigs.k8s.io/gateway-api/apis/v1beta1"
 
 	kuadrantv1beta2 "github.com/kuadrant/kuadrant-operator/api/v1beta2"
@@ -25,7 +21,7 @@
 )
 
 // WasmRules computes WASM rules from the policy and the targeted Route (which can be nil when a gateway is targeted)
-func WasmRules(rlp *kuadrantv1beta2.RateLimitPolicy, route *gatewayapiv1alpha2.HTTPRoute) []wasm.Rule {
+func WasmRules(rlp *kuadrantv1beta2.RateLimitPolicy, route *gatewayapiv1beta1.HTTPRoute) []wasm.Rule {
 	rules := make([]wasm.Rule, 0)
 	if rlp == nil {
 		return rules
@@ -42,7 +38,7 @@
 	return rules
 }
 
-func ruleFromLimit(limitFullName string, limit *kuadrantv1beta2.Limit, route *gatewayapiv1alpha2.HTTPRoute) wasm.Rule {
+func ruleFromLimit(limitFullName string, limit *kuadrantv1beta2.Limit, route *gatewayapiv1beta1.HTTPRoute) wasm.Rule {
 	if limit == nil {
 		return wasm.Rule{}
 	}
@@ -53,17 +49,9 @@
 	}
 }
 
-<<<<<<< HEAD
-func conditionsFromLimit(limit *kuadrantv1beta2.Limit, route *gatewayapiv1alpha2.HTTPRoute) []wasm.Condition {
+func conditionsFromLimit(limit *kuadrantv1beta2.Limit, route *gatewayapiv1beta1.HTTPRoute) []wasm.Condition {
 	if limit == nil {
 		return make([]wasm.Condition, 0)
-=======
-// GatewayActionsFromRateLimitPolicy return flatten list from GatewayAction from the RLP
-func GatewayActionsFromRateLimitPolicy(rlp *kuadrantv1beta1.RateLimitPolicy, route *gatewayapiv1beta1.HTTPRoute) []GatewayAction {
-	flattenActions := make([]GatewayAction, 0)
-	if rlp == nil {
-		return flattenActions
->>>>>>> 3f21f814
 	}
 
 	// TODO(eastizle): review this implementation. This is a first naive implementation.
@@ -103,7 +91,7 @@
 	return conditions
 }
 
-func conditionsFromRoute(route *gatewayapiv1alpha2.HTTPRoute) []wasm.Condition {
+func conditionsFromRoute(route *gatewayapiv1beta1.HTTPRoute) []wasm.Condition {
 	if route == nil {
 		return make([]wasm.Condition, 0)
 	}
